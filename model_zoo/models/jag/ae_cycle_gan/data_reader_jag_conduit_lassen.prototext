########################################################################
# The JAG normalization values were computed over the 10M + 1MA + 1MB random
# pulls from the 100M data set.  They are valid for the directories:
# /p/lustre2/brainusr/datasets/10MJAG/ (10M | 1M_A | 1M_B)
# /p/lustre2/brainusr/datasets/10MJAG_balanced_1K/ (1M_A | 1M_B)
# /p/gpfs1/brainusr/datasets/10MJAG/10M | 1M_A | 1M_B
# /p/gpfs1/brainusr/datasets/10MJAG_balanced_1K/ (1M_A | 1M_B)
########################################################################

data_reader {
  requires_data_set_metadata: true

  reader {
    name: "jag_conduit"
    role: "train"
    shuffle: true
    # change to a lustre path
    data_filedir: "/p/gpfs1/brainusr/datasets/10MJAG/1M_A/"
<<<<<<< HEAD
    index_list: "index.txt"
    index_list_per_trainer: false
    index_list_per_model: false
    index_list_per_rank: false
=======
    data_filename: "*/*.bundle"
>>>>>>> ce97a107

    validation_percent: 0
    absolute_sample_count: 0
    percent_of_data_to_use: 1.0
    disable_responses: true
    disable_labels: true

    num_labels: 5

    image_preprocessor {
      # assume fixed size of input images if cropper is not used
      raw_width: 64
      raw_height: 64
      raw_num_channels: 4

      normalizer {
        disable: true
        scale: false
        subtract_mean: false
        unit_variance: false
        z_score: true
      }

      subtractor {
        disable: true
      }

      cropper {
        disable: true
      }

      colorizer {
        disable: true
      }

      augmenter {
        disable: true
      }
    }
  }

  reader {
    name: "jag_conduit"
    role: "test"
    shuffle: true
    # change to a lustre path
    data_filedir: "/p/gpfs1/brainusr/datasets/10MJAG/1M_B"
<<<<<<< HEAD
    index_list: "index.txt"
    index_list_per_trainer: false
    index_list_per_model: false
    index_list_per_rank: false
=======
    data_filename: "*/*.bundle"
>>>>>>> ce97a107

    validation_percent: 0
    absolute_sample_count: 0
    percent_of_data_to_use: 1.0
    disable_responses: true
    disable_labels: true

    num_labels: 5

    image_preprocessor {
      # assume fixed size of input images if cropper is not used
      raw_width: 64
      raw_height: 64
      raw_num_channels: 4

      normalizer {
        disable: true
        scale: false
        subtract_mean: false
        unit_variance: false
        z_score: true
      }

      subtractor {
        disable: true
      }

      cropper {
        disable: true
      }

      colorizer {
        disable: true
      }

      augmenter {
        disable: true
      }
    }
  }
}<|MERGE_RESOLUTION|>--- conflicted
+++ resolved
@@ -16,14 +16,10 @@
     shuffle: true
     # change to a lustre path
     data_filedir: "/p/gpfs1/brainusr/datasets/10MJAG/1M_A/"
-<<<<<<< HEAD
     index_list: "index.txt"
     index_list_per_trainer: false
     index_list_per_model: false
     index_list_per_rank: false
-=======
-    data_filename: "*/*.bundle"
->>>>>>> ce97a107
 
     validation_percent: 0
     absolute_sample_count: 0
@@ -71,14 +67,10 @@
     shuffle: true
     # change to a lustre path
     data_filedir: "/p/gpfs1/brainusr/datasets/10MJAG/1M_B"
-<<<<<<< HEAD
     index_list: "index.txt"
     index_list_per_trainer: false
     index_list_per_model: false
     index_list_per_rank: false
-=======
-    data_filename: "*/*.bundle"
->>>>>>> ce97a107
 
     validation_percent: 0
     absolute_sample_count: 0
