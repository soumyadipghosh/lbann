////////////////////////////////////////////////////////////////////////////////
// Copyright (c) 2014-2016, Lawrence Livermore National Security, LLC.
// Produced at the Lawrence Livermore National Laboratory.
// Written by the LBANN Research Team (B. Van Essen, et al.) listed in
// the CONTRIBUTORS file. <lbann-dev@llnl.gov>
//
// LLNL-CODE-697807.
// All rights reserved.
//
// This file is part of LBANN: Livermore Big Artificial Neural Network
// Toolkit. For details, see http://software.llnl.gov/LBANN or
// https://github.com/LLNL/LBANN.
//
// Licensed under the Apache License, Version 2.0 (the "Licensee"); you
// may not use this file except in compliance with the License.  You may
// obtain a copy of the License at:
//
// http://www.apache.org/licenses/LICENSE-2.0
//
// Unless required by applicable law or agreed to in writing, software
// distributed under the License is distributed on an "AS IS" BASIS,
// WITHOUT WARRANTIES OR CONDITIONS OF ANY KIND, either express or
// implied. See the License for the specific language governing
// permissions and limitations under the license.
//
// lbann_dnn_mnist.cpp - DNN application for mnist
////////////////////////////////////////////////////////////////////////////////

#include "lbann/data_readers/lbann_data_reader_mnist.hpp"
#include "lbann/callbacks/lbann_callback_dump_weights.hpp"
#include "lbann/callbacks/lbann_callback_dump_activations.hpp"
#include "lbann/callbacks/lbann_callback_dump_gradients.hpp"
#include "lbann/lbann.hpp"

using namespace lbann;

/// Main function
<<<<<<< HEAD
int main(int argc, char* argv[])
{
    // El initialization (similar to MPI_Init)
    Initialize(argc, argv);
    init_random(42);
    init_data_seq_random(42);
    lbann_comm* comm = NULL;

    try {

        // Get data files
        const string g_MNIST_TrainLabelFile = Input("--train-label-file",
                                                    "MNIST training set label file",
                                                    std::string("train-labels-idx1-ubyte"));
        const string g_MNIST_TrainImageFile = Input("--train-image-file",
                                                    "MNIST training set image file",
                                                    std::string("train-images-idx3-ubyte"));
        const string g_MNIST_TestLabelFile = Input("--test-label-file",
                                                   "MNIST test set label file",
                                                   std::string("t10k-labels-idx1-ubyte"));
        const string g_MNIST_TestImageFile = Input("--test-image-file",
                                                   "MNIST test set image file",
                                                   std::string("t10k-images-idx3-ubyte"));

        ///////////////////////////////////////////////////////////////////
        // initalize grid, block
        ///////////////////////////////////////////////////////////////////

        // Initialize parameter defaults
        TrainingParams trainParams;
        trainParams.DatasetRootDir = "/p/lscratchf/brainusr/datasets/MNIST/";
        trainParams.EpochCount = 20;
        trainParams.MBSize = 256;
        trainParams.LearnRate = 0.01;
        trainParams.ActivationType = activation_type::RELU;
        trainParams.DropOut = 0.5;
        trainParams.SummaryDir = "./out";
        trainParams.ProcsPerModel = 0;
        trainParams.PercentageTrainingSamples = 1.0;
        trainParams.PercentageValidationSamples = 0.1;
        trainParams.PercentageTestingSamples = 1.00;
        PerformanceParams perfParams;
        perfParams.BlockSize = 256;

        // Parse command-line inputs
        trainParams.parse_params();
        perfParams.parse_params();

        bool scale = Input("--scale", "scale data to [0,1], or [-1,1]", true);
        bool subtract_mean = Input("--subtract-mean", "subtract mean, per example", false);
        bool unit_variance = Input("--unit-variance", "standardize to unit-variance", false);

        //if set to true, above three settings have no effect
        bool z_score = Input("--z-score", "standardize to unit-variance; NA if not subtracting mean", false);

        Int num_gpus = Input("--num-gpus", "number of GPUs to use", -1);

        ProcessInput();
        PrintInputReport();

        // Set algorithmic blocksize
        SetBlocksize(perfParams.BlockSize);

        // Set up the communicator and get the grid.
        comm = new lbann_comm(trainParams.ProcsPerModel);
        Grid& grid = comm->get_model_grid();
        if (comm->am_world_master()) {
          cout << "Number of models: " << comm->get_num_models() << endl;
          cout << "Grid is " << grid.Height() << " x " << grid.Width() << endl;
          cout << endl;
        }

        int parallel_io = perfParams.MaxParIOSize;
        if (parallel_io == 0) {
          if (comm->am_world_master()) {
            cout << "\tMax Parallel I/O Fetch: " << comm->get_procs_per_model() <<
              " (Limited to # Processes)" << endl;
          }
          parallel_io = comm->get_procs_per_model();
        } else {
          if (comm->am_world_master()) {
            cout << "\tMax Parallel I/O Fetch: " << parallel_io << endl;
          }
        }

        ///////////////////////////////////////////////////////////////////
        // load training data (MNIST)
        ///////////////////////////////////////////////////////////////////
        mnist_reader mnist_trainset(trainParams.MBSize, true);
        mnist_trainset.set_file_dir(trainParams.DatasetRootDir);
        mnist_trainset.set_data_filename(g_MNIST_TrainImageFile);
        mnist_trainset.set_label_filename(g_MNIST_TrainLabelFile);
        mnist_trainset.set_validation_percent(trainParams.PercentageValidationSamples);
        mnist_trainset.load();

        mnist_trainset.scale(scale);
        mnist_trainset.subtract_mean(subtract_mean);
        mnist_trainset.unit_variance(unit_variance);
        mnist_trainset.z_score(z_score);

        ///////////////////////////////////////////////////////////////////
        // create a validation set from the unused training data (MNIST)
        ///////////////////////////////////////////////////////////////////
        mnist_reader mnist_validation_set(mnist_trainset); // Clone the training set object
        mnist_validation_set.use_unused_index_set();

        if (comm->am_world_master()) {
          size_t num_train = mnist_trainset.getNumData();
          size_t num_validate = mnist_trainset.getNumData();
          double validate_percent = num_validate / (num_train+num_validate)*100.0;
          double train_percent = num_train / (num_train+num_validate)*100.0;
          cout << "Training using " << train_percent << "% of the training data set, which is " << mnist_trainset.getNumData() << " samples." << endl
               << "Validating training using " << validate_percent << "% of the training data set, which is " << mnist_validation_set.getNumData() << " samples." << endl;
        }


        ///////////////////////////////////////////////////////////////////
        // load testing data (MNIST)
        ///////////////////////////////////////////////////////////////////
        mnist_reader mnist_testset(trainParams.MBSize, true);
        mnist_testset.set_file_dir(trainParams.DatasetRootDir);
        mnist_testset.set_data_filename(g_MNIST_TestImageFile);
        mnist_testset.set_label_filename(g_MNIST_TestLabelFile);
        mnist_testset.set_use_percent(trainParams.PercentageTestingSamples);
        mnist_testset.load();
        if (comm->am_world_master()) {
          cout << "Testing using " << (trainParams.PercentageTestingSamples*100) << "% of the testing data set, which is " << mnist_testset.getNumData() << " samples." << endl;
        }

        mnist_testset.scale(scale);
        mnist_testset.subtract_mean(subtract_mean);
        mnist_testset.unit_variance(unit_variance);
        mnist_trainset.z_score(z_score);

        ///////////////////////////////////////////////////////////////////
        // initalize neural network (layers)
        ///////////////////////////////////////////////////////////////////

        // Initialize optimizer
        optimizer_factory *optimizer_fac;
        if (trainParams.LearnRateMethod == 1) { // Adagrad
          optimizer_fac = new adagrad_factory(comm, trainParams.LearnRate);
        } else if (trainParams.LearnRateMethod == 2) { // RMSprop
          optimizer_fac = new rmsprop_factory(comm, trainParams.LearnRate);
        } else if (trainParams.LearnRateMethod == 3) { // Adam
          optimizer_fac = new adam_factory(comm, trainParams.LearnRate);
        } else {
          optimizer_fac = new sgd_factory(comm, trainParams.LearnRate, 0.9, trainParams.LrDecayRate, true);
        }

        // Initialize network
        layer_factory* lfac = new layer_factory();
=======
int main(int argc, char *argv[]) {
  lbann_comm *comm = initialize(argc, argv, 42);

  El::GemmUseGPU(32,32,32);

  try {
    // Get data files
    const string g_MNIST_TrainLabelFile = Input("--train-label-file",
                                          "MNIST training set label file",
                                          std::string("train-labels-idx1-ubyte"));
    const string g_MNIST_TrainImageFile = Input("--train-image-file",
                                          "MNIST training set image file",
                                          std::string("train-images-idx3-ubyte"));
    const string g_MNIST_TestLabelFile = Input("--test-label-file",
                                         "MNIST test set label file",
                                         std::string("t10k-labels-idx1-ubyte"));
    const string g_MNIST_TestImageFile = Input("--test-image-file",
                                         "MNIST test set image file",
                                         std::string("t10k-images-idx3-ubyte"));

    //determine if we're going to scale, subtract mean, etc;
    //scaling/standardization is on a per-example basis (computed independantly
    //for each image)
    bool scale = Input("--scale", "scale data to [0,1], or [-1,1]", true);
    bool subtract_mean = Input("--subtract-mean", "subtract mean, per example", false);
    bool unit_variance = Input("--unit-variance", "standardize to unit-variance", false);

    //if set to true, above three settings have no effect
    bool z_score = Input("--z-score", "standardize to unit-variance; NA if not subtracting mean", false);

    // Number of GPUs per node to use
    Int num_gpus = Input("--num-gpus", "number of GPUs to use", -1);

    ///////////////////////////////////////////////////////////////////
    // initalize grid, block
    ///////////////////////////////////////////////////////////////////

    // Initialize parameter defaults
    TrainingParams trainParams;
    trainParams.DatasetRootDir = "/p/lscratchf/brainusr/datasets/MNIST/";
    trainParams.EpochCount = 20;
    trainParams.MBSize = 128;
    trainParams.LearnRate = 0.01;
    trainParams.DropOut = -1.0f;
    trainParams.ProcsPerModel = 0;
    trainParams.PercentageTrainingSamples = 1.0;
    trainParams.PercentageValidationSamples = 0.1;
    PerformanceParams perfParams;
    perfParams.BlockSize = 256;

    // Parse command-line inputs
    trainParams.parse_params();
    perfParams.parse_params();

    ProcessInput();
    PrintInputReport();

    // Set algorithmic blocksize
    SetBlocksize(perfParams.BlockSize);

    // Set up the communicator and get the grid.
    comm->split_models(trainParams.ProcsPerModel);
    Grid& grid = comm->get_model_grid();
    if (comm->am_world_master()) {
      std::cout << "Number of models: " << comm->get_num_models() << std::endl;
      std::cout << "Grid is " << grid.Height() << " x " << grid.Width() << std::endl;
      std::cout << std::endl;
    }

    int parallel_io = perfParams.MaxParIOSize;
    if (parallel_io == 0) {
      if (comm->am_world_master()) {
        std::cout << "\tMax Parallel I/O Fetch: " << comm->get_procs_per_model() <<
             " (Limited to # Processes)" << std::endl;
      }
      parallel_io = comm->get_procs_per_model();
    } else {
      if (comm->am_world_master()) {
        std::cout << "\tMax Parallel I/O Fetch: " << parallel_io << std::endl;
      }
    }

    ///////////////////////////////////////////////////////////////////
    // load training data (MNIST)
    ///////////////////////////////////////////////////////////////////
    mnist_reader mnist_trainset(trainParams.MBSize, true);
    mnist_trainset.set_file_dir(trainParams.DatasetRootDir);
    mnist_trainset.set_data_filename(g_MNIST_TrainImageFile);
    mnist_trainset.set_label_filename(g_MNIST_TrainLabelFile);
    mnist_trainset.set_validation_percent(trainParams.PercentageValidationSamples);
    mnist_trainset.load();

    mnist_trainset.scale(scale);
    mnist_trainset.subtract_mean(subtract_mean);
    mnist_trainset.unit_variance(unit_variance);
    mnist_trainset.z_score(z_score);

    ///////////////////////////////////////////////////////////////////
    // create a validation set from the unused training data (MNIST)
    ///////////////////////////////////////////////////////////////////
    mnist_reader mnist_validation_set(mnist_trainset); // Clone the training set object
    mnist_validation_set.use_unused_index_set();

    if (comm->am_world_master()) {
      size_t num_train = mnist_trainset.getNumData();
      size_t num_validate = mnist_trainset.getNumData();
      double validate_percent = num_validate / (num_train+num_validate)*100.0;
      double train_percent = num_train / (num_train+num_validate)*100.0;
      std::cout << "Training using " << train_percent << "% of the training data set, which is " << mnist_trainset.getNumData() << " samples." << std::endl
           << "Validating training using " << validate_percent << "% of the training data set, which is " << mnist_validation_set.getNumData() << " samples." << std::endl;
    }

    ///////////////////////////////////////////////////////////////////
    // load testing data (MNIST)
    ///////////////////////////////////////////////////////////////////
    mnist_reader mnist_testset(trainParams.MBSize, true);
    mnist_testset.set_file_dir(trainParams.DatasetRootDir);
    mnist_testset.set_data_filename(g_MNIST_TestImageFile);
    mnist_testset.set_label_filename(g_MNIST_TestLabelFile);
    mnist_testset.set_use_percent(trainParams.PercentageTestingSamples);
    mnist_testset.load();

    mnist_testset.scale(scale);
    mnist_testset.subtract_mean(subtract_mean);
    mnist_testset.unit_variance(unit_variance);
    mnist_testset.z_score(z_score);

    if (comm->am_world_master()) {
      std::cout << "Testing using " << (trainParams.PercentageTestingSamples*100) << "% of the testing data set, which is " << mnist_testset.getNumData() << " samples." << std::endl;
    }

    ///////////////////////////////////////////////////////////////////
    // initalize neural network (layers)
    ///////////////////////////////////////////////////////////////////

    // Initialize optimizer
    optimizer_factory *optimizer_fac;
    if (trainParams.LearnRateMethod == 1) { // Adagrad
      optimizer_fac = new adagrad_factory(comm, trainParams.LearnRate);
    } else if (trainParams.LearnRateMethod == 2) { // RMSprop
      optimizer_fac = new rmsprop_factory(comm, trainParams.LearnRate);
    } else if (trainParams.LearnRateMethod == 3) { // Adam
      optimizer_fac = new adam_factory(comm, trainParams.LearnRate);
    } else {
      optimizer_fac = new sgd_factory(comm, trainParams.LearnRate, 0.9, trainParams.LrDecayRate, true);
    }

    // Initialize network
>>>>>>> 59bc798b
#if __LIB_CUDNN
    cudnn::cudnn_manager *cudnn = new cudnn::cudnn_manager(comm, num_gpus);
#else // __LIB_CUDNN
    cudnn::cudnn_manager *cudnn = NULL;
#endif // __LIB_CUDNN
<<<<<<< HEAD
        deep_neural_network dnn(trainParams.MBSize, comm, new objective_functions::categorical_cross_entropy(comm), lfac, optimizer_fac);
        std::map<execution_mode, generic_data_reader*> data_readers = {std::make_pair(execution_mode::training,&mnist_trainset), 
                                                               std::make_pair(execution_mode::validation, &mnist_validation_set), 
                                                               std::make_pair(execution_mode::testing, &mnist_testset)};
        dnn.add_metric(new metrics::categorical_accuracy(data_layout::DATA_PARALLEL, comm));
        //input_layer *input_layer = new input_layer_distributed_minibatch(comm,  (int) trainParams.MBSize, data_readers);
        input_layer *input_layer = new input_layer_distributed_minibatch_parallel_io(data_layout::DATA_PARALLEL, comm, parallel_io, (int) trainParams.MBSize, data_readers);
        dnn.add(input_layer);

        // First convolution layer
        {
          optimizer* convolution_layer_optimizer = optimizer_fac->create_optimizer();
          Int numDims = 2;
          Int inputChannels = 1;
          Int inputDims[] = {28, 28};
          Int outputChannels = 32;
          Int filterDims[] = {3, 3};
          Int convPads[] = {0, 0};
          Int convStrides[] = {1, 1};

          convolutional_layer* layer
            = new convolutional_layer(1, numDims, inputChannels, inputDims,
                                      outputChannels, filterDims,
                                      convPads, convStrides,
                                      trainParams.MBSize,
                                      activation_type::RELU,
                                      weight_initialization::glorot_uniform,
                                      comm, convolution_layer_optimizer, 
                                      {}, cudnn);
          dnn.add(layer);
        }

        // Second convolution layer
        {
          optimizer* convolution_layer_optimizer = optimizer_fac->create_optimizer();
          Int numDims = 2;
          Int inputChannels = 32;
          Int inputDims[] = {26, 26};
          Int outputChannels = 32;
          Int filterDims[] = {3, 3};
          Int convPads[] = {0, 0};
          Int convStrides[] = {1, 1};
          convolutional_layer* layer
            = new convolutional_layer(2, numDims, inputChannels, inputDims,
                                      outputChannels, filterDims,
                                      convPads, convStrides,
                                      trainParams.MBSize,
                                      activation_type::RELU,
                                      weight_initialization::glorot_uniform,
                                      comm, convolution_layer_optimizer,
                                      {}, cudnn);
          dnn.add(layer);
        }

        // Pooling layer
        {
          int numDims = 2;
          int channels = 32;
          int inputDim[] = {24, 24};
          int poolWindowDims[] = {2, 2};
          int poolPads[] = {0, 0};
          int poolStrides[] = {2, 2};
          pool_mode poolMode = pool_mode::max;
          pooling_layer* layer
            = new pooling_layer(3, numDims, channels, inputDim,
                                poolWindowDims, poolPads, poolStrides, poolMode,
                                trainParams.MBSize,
                                comm,
                                cudnn);
          dnn.add(layer);
        }

        // Fully connected and output layers
        dnn.add("FullyConnected", data_layout::MODEL_PARALLEL, 128, activation_type::RELU,
                weight_initialization::glorot_uniform, {new dropout(data_layout::MODEL_PARALLEL, comm, 0.5)});
        dnn.add("Softmax", data_layout::MODEL_PARALLEL, 10, activation_type::ID,
                weight_initialization::glorot_uniform, {});

        //target_layer *target_layer = new target_layer_distributed_minibatch(comm, (int) trainParams.MBSize, data_readers, true);
        target_layer *target_layer = new target_layer_distributed_minibatch_parallel_io(data_layout::MODEL_PARALLEL, comm, parallel_io, (int) trainParams.MBSize, data_readers, true);
        dnn.add(target_layer);

        lbann_summary summarizer(trainParams.SummaryDir, comm);
        lbann_callback_print print_cb;
        dnn.add_callback(&print_cb);
        // lbann_callback_io io_cb({0,3});
        // dnn.add_callback(&io_cb);
        lbann_callback_timer timer_cb(&summarizer);
        dnn.add_callback(&timer_cb);

        // Summarize information to Tensorboard
        lbann_callback_summary summary_cb(&summarizer, 25);
        dnn.add_callback(&summary_cb);

        // Initialize the model's data structures
        dnn.setup();
        if (comm->am_world_master()) {
          cout << "Layer initialized:" << endl;
          for (uint n = 0; n < g_NumLayers; n++) {
            cout << "\tLayer[" << n << "]: " << g_LayerDim[n] << endl;
          }
          cout << endl;
        }

        if (comm->am_world_master()) {
          cout << "Parameter settings:" << endl;
          cout << "\tMini-batch size: " << trainParams.MBSize << endl;
          cout << "\tLearning rate: " << trainParams.LearnRate << endl << endl;
          cout << "\tEpoch count: " << trainParams.EpochCount << endl;
        }

        ///////////////////////////////////////////////////////////////////
        // main loop for training/testing
        ///////////////////////////////////////////////////////////////////

        // train/test
        for (int t = 0; t < trainParams.EpochCount; t++) {
            dnn.train(1, true);
            dnn.evaluate(execution_mode::testing);
        }

        // Free dynamically allocated memory
        // delete lfac;  // Causes segfault
        delete optimizer_fac;
        // delete comm;  // Causes error
=======
    deep_neural_network dnn(trainParams.MBSize, comm, new objective_functions::categorical_cross_entropy(comm),optimizer_fac);
    dnn.add_metric(new metrics::categorical_accuracy(data_layout::MODEL_PARALLEL, comm));
    std::map<execution_mode, generic_data_reader *> data_readers = {std::make_pair(execution_mode::training,&mnist_trainset),
                                                           std::make_pair(execution_mode::validation, &mnist_validation_set),
                                                           std::make_pair(execution_mode::testing, &mnist_testset)
                                                          };


    //first layer
    Layer *input_layer = new input_layer_distributed_minibatch_parallel_io<data_layout::DATA_PARALLEL>(comm, parallel_io, (int) trainParams.MBSize, data_readers);
    dnn.add(input_layer);

    // First convolution layer
    {
      optimizer *convolution_layer_optimizer = optimizer_fac->create_optimizer();
      Int numDims = 2;
      Int inputChannels = 1;
      Int inputDims[] = {28, 28};
      Int outputChannels = 32;
      Int filterDims[] = {3, 3};
      Int convPads[] = {0, 0};
      Int convStrides[] = {1, 1};

      convolution_layer<> *layer
        = new convolution_layer<>(1,
                                  numDims,
                                  inputChannels,
                                  inputDims,
                                  outputChannels,
                                  filterDims,
                                  convPads,
                                  convStrides,
                                  trainParams.MBSize,
                                  weight_initialization::glorot_uniform,
                                  comm,
                                  convolution_layer_optimizer,
                                  cudnn);
      dnn.add(layer);

      Layer *relu = new relu_layer<data_layout::DATA_PARALLEL>(2,
                                                               comm,
                                                               trainParams.MBSize,
                                                               21632,
                                                               cudnn);
      dnn.add(relu);
    }

    // Second convolution layer
    {
      optimizer *convolution_layer_optimizer = optimizer_fac->create_optimizer();
      Int numDims = 2;
      Int inputChannels = 32;
      Int inputDims[] = {26, 26};
      Int outputChannels = 32;
      Int filterDims[] = {3, 3};
      Int convPads[] = {0, 0};
      Int convStrides[] = {1, 1};

      convolution_layer<> *layer
        = new convolution_layer<>(3,
                                  numDims,
                                  inputChannels,
                                  inputDims,
                                  outputChannels,
                                  filterDims,
                                  convPads,
                                  convStrides,
                                  trainParams.MBSize,
                                  weight_initialization::glorot_uniform,
                                  comm,
                                  convolution_layer_optimizer,
                                  cudnn);
      dnn.add(layer);

      Layer *relu = new relu_layer<data_layout::DATA_PARALLEL>(2,
                                                               comm,
                                                               trainParams.MBSize,
                                                               18432,
                                                               cudnn);
      dnn.add(relu);
    }

    // Pooling layer
    {
      int numDims = 2;
      int channels = 32;
      int inputDim[] = {24, 24};
      int poolWindowDims[] = {2, 2};
      int poolPads[] = {0, 0};
      int poolStrides[] = {2, 2};
      pool_mode poolMode = pool_mode::max;
      pooling_layer<> *layer
        = new pooling_layer<>(4,
                              numDims,
                              channels,
                              inputDim,
                              poolWindowDims,
                              poolPads,
                              poolStrides,
                              poolMode,
                              trainParams.MBSize,
                              comm,
                              cudnn);
      dnn.add(layer);
    }
>>>>>>> 59bc798b

    // First fully connected layer
    {
      Layer *fc = new fully_connected_layer<data_layout::MODEL_PARALLEL>(5,
                                                                         4608,
                                                                         128,
                                                                         trainParams.MBSize,
                                                                         weight_initialization::glorot_uniform,
                                                                         comm,
                                                                         optimizer_fac->create_optimizer());
      dnn.add(fc);
      Layer *relu = new relu_layer<data_layout::MODEL_PARALLEL>(6,
                                                                comm,
                                                                trainParams.MBSize,
                                                                128,
                                                                NULL);
      dnn.add(relu);
      Layer *dropout1 = new dropout<data_layout::MODEL_PARALLEL>(7,
                                                                 100,
                                                                 comm,
                                                                 trainParams.MBSize,
                                                                 0.5);
      dnn.add(dropout1);
    }

    // Second fully connected layer
    {
      Layer *fc = new fully_connected_layer<data_layout::MODEL_PARALLEL>(8,
                                                                         128,
                                                                         10,
                                                                         trainParams.MBSize,
                                                                         weight_initialization::glorot_uniform,
                                                                         comm,
                                                                         optimizer_fac->create_optimizer(),
                                                                         false);
      dnn.add(fc);
    }

    // Softmax layer
    Layer *sl = new softmax_layer<data_layout::MODEL_PARALLEL>(
      9, 10, 10,
      trainParams.MBSize, 
      weight_initialization::glorot_uniform, 
      comm, optimizer_fac->create_optimizer()
    );
    dnn.add(sl);

    // Target layer
    Layer *target_layer = new target_layer_distributed_minibatch_parallel_io<data_layout::MODEL_PARALLEL>(comm, parallel_io, (int) trainParams.MBSize, data_readers, true);
    dnn.add(target_layer);

    lbann_callback_print print_cb;
    dnn.add_callback(&print_cb);
    lbann_callback_dump_weights *dump_weights_cb = nullptr;
    lbann_callback_dump_activations *dump_activations_cb = nullptr;
    lbann_callback_dump_gradients *dump_gradients_cb = nullptr;
    if (trainParams.DumpWeights) {
      dump_weights_cb = new lbann_callback_dump_weights(
        trainParams.DumpDir);
      dnn.add_callback(dump_weights_cb);
    }
    if (trainParams.DumpActivations) {
      dump_activations_cb = new lbann_callback_dump_activations(
        trainParams.DumpDir);
      dnn.add_callback(dump_activations_cb);
    }
    if (trainParams.DumpGradients) {
      dump_gradients_cb = new lbann_callback_dump_gradients(
        trainParams.DumpDir);
      dnn.add_callback(dump_gradients_cb);
    }
    // lbann_callback_io io_cb({0,3});
    // dnn.add_callback(&io_cb);
    //lbann_callback_io io_cb({0,3});
    //        dnn.add_callback(&io_cb);
    //lbann_callback_debug debug_cb(execution_mode::testing);
    //        dnn.add_callback(&debug_cb);

    if (comm->am_world_master()) {
      std::cout << "Parameter settings:" << std::endl;
      std::cout << "\tMini-batch size: " << trainParams.MBSize << std::endl;
      std::cout << "\tLearning rate: " << trainParams.LearnRate << std::endl << std::endl;
      std::cout << "\tEpoch count: " << trainParams.EpochCount << std::endl;
    }

    ///////////////////////////////////////////////////////////////////
    // main loop for training/testing
    ///////////////////////////////////////////////////////////////////

    // Initialize the model's data structures
    dnn.setup();

    // set checkpoint directory and checkpoint interval
    dnn.set_checkpoint_dir(trainParams.ParameterDir);
    dnn.set_checkpoint_epochs(trainParams.CkptEpochs);
    dnn.set_checkpoint_steps(trainParams.CkptSteps);
    dnn.set_checkpoint_secs(trainParams.CkptSecs);

    // restart model from checkpoint if we have one
    dnn.restartShared();

    // train/test
    while (dnn.get_cur_epoch() < trainParams.EpochCount) {
      dnn.train(1, true);
      // testing
      dnn.evaluate(execution_mode::testing);
    }

    // Free dynamically allocated memory
    // delete target_layer;  // Causes segfault
    // delete input_layer;  // Causes segfault
    // delete lfac;  // Causes segfault
    if (trainParams.DumpWeights) {
      delete dump_weights_cb;
    }
    if (trainParams.DumpActivations) {
      delete dump_activations_cb;
    }
    if (trainParams.DumpGradients) {
      delete dump_gradients_cb;
    }
    delete optimizer_fac;
  } catch (lbann_exception& e) {
    lbann_report_exception(e, comm);
  } catch (exception& e) {
    ReportException(e);  /// Elemental exceptions
  }

  finalize(comm);

  return 0;
}<|MERGE_RESOLUTION|>--- conflicted
+++ resolved
@@ -35,160 +35,6 @@
 using namespace lbann;
 
 /// Main function
-<<<<<<< HEAD
-int main(int argc, char* argv[])
-{
-    // El initialization (similar to MPI_Init)
-    Initialize(argc, argv);
-    init_random(42);
-    init_data_seq_random(42);
-    lbann_comm* comm = NULL;
-
-    try {
-
-        // Get data files
-        const string g_MNIST_TrainLabelFile = Input("--train-label-file",
-                                                    "MNIST training set label file",
-                                                    std::string("train-labels-idx1-ubyte"));
-        const string g_MNIST_TrainImageFile = Input("--train-image-file",
-                                                    "MNIST training set image file",
-                                                    std::string("train-images-idx3-ubyte"));
-        const string g_MNIST_TestLabelFile = Input("--test-label-file",
-                                                   "MNIST test set label file",
-                                                   std::string("t10k-labels-idx1-ubyte"));
-        const string g_MNIST_TestImageFile = Input("--test-image-file",
-                                                   "MNIST test set image file",
-                                                   std::string("t10k-images-idx3-ubyte"));
-
-        ///////////////////////////////////////////////////////////////////
-        // initalize grid, block
-        ///////////////////////////////////////////////////////////////////
-
-        // Initialize parameter defaults
-        TrainingParams trainParams;
-        trainParams.DatasetRootDir = "/p/lscratchf/brainusr/datasets/MNIST/";
-        trainParams.EpochCount = 20;
-        trainParams.MBSize = 256;
-        trainParams.LearnRate = 0.01;
-        trainParams.ActivationType = activation_type::RELU;
-        trainParams.DropOut = 0.5;
-        trainParams.SummaryDir = "./out";
-        trainParams.ProcsPerModel = 0;
-        trainParams.PercentageTrainingSamples = 1.0;
-        trainParams.PercentageValidationSamples = 0.1;
-        trainParams.PercentageTestingSamples = 1.00;
-        PerformanceParams perfParams;
-        perfParams.BlockSize = 256;
-
-        // Parse command-line inputs
-        trainParams.parse_params();
-        perfParams.parse_params();
-
-        bool scale = Input("--scale", "scale data to [0,1], or [-1,1]", true);
-        bool subtract_mean = Input("--subtract-mean", "subtract mean, per example", false);
-        bool unit_variance = Input("--unit-variance", "standardize to unit-variance", false);
-
-        //if set to true, above three settings have no effect
-        bool z_score = Input("--z-score", "standardize to unit-variance; NA if not subtracting mean", false);
-
-        Int num_gpus = Input("--num-gpus", "number of GPUs to use", -1);
-
-        ProcessInput();
-        PrintInputReport();
-
-        // Set algorithmic blocksize
-        SetBlocksize(perfParams.BlockSize);
-
-        // Set up the communicator and get the grid.
-        comm = new lbann_comm(trainParams.ProcsPerModel);
-        Grid& grid = comm->get_model_grid();
-        if (comm->am_world_master()) {
-          cout << "Number of models: " << comm->get_num_models() << endl;
-          cout << "Grid is " << grid.Height() << " x " << grid.Width() << endl;
-          cout << endl;
-        }
-
-        int parallel_io = perfParams.MaxParIOSize;
-        if (parallel_io == 0) {
-          if (comm->am_world_master()) {
-            cout << "\tMax Parallel I/O Fetch: " << comm->get_procs_per_model() <<
-              " (Limited to # Processes)" << endl;
-          }
-          parallel_io = comm->get_procs_per_model();
-        } else {
-          if (comm->am_world_master()) {
-            cout << "\tMax Parallel I/O Fetch: " << parallel_io << endl;
-          }
-        }
-
-        ///////////////////////////////////////////////////////////////////
-        // load training data (MNIST)
-        ///////////////////////////////////////////////////////////////////
-        mnist_reader mnist_trainset(trainParams.MBSize, true);
-        mnist_trainset.set_file_dir(trainParams.DatasetRootDir);
-        mnist_trainset.set_data_filename(g_MNIST_TrainImageFile);
-        mnist_trainset.set_label_filename(g_MNIST_TrainLabelFile);
-        mnist_trainset.set_validation_percent(trainParams.PercentageValidationSamples);
-        mnist_trainset.load();
-
-        mnist_trainset.scale(scale);
-        mnist_trainset.subtract_mean(subtract_mean);
-        mnist_trainset.unit_variance(unit_variance);
-        mnist_trainset.z_score(z_score);
-
-        ///////////////////////////////////////////////////////////////////
-        // create a validation set from the unused training data (MNIST)
-        ///////////////////////////////////////////////////////////////////
-        mnist_reader mnist_validation_set(mnist_trainset); // Clone the training set object
-        mnist_validation_set.use_unused_index_set();
-
-        if (comm->am_world_master()) {
-          size_t num_train = mnist_trainset.getNumData();
-          size_t num_validate = mnist_trainset.getNumData();
-          double validate_percent = num_validate / (num_train+num_validate)*100.0;
-          double train_percent = num_train / (num_train+num_validate)*100.0;
-          cout << "Training using " << train_percent << "% of the training data set, which is " << mnist_trainset.getNumData() << " samples." << endl
-               << "Validating training using " << validate_percent << "% of the training data set, which is " << mnist_validation_set.getNumData() << " samples." << endl;
-        }
-
-
-        ///////////////////////////////////////////////////////////////////
-        // load testing data (MNIST)
-        ///////////////////////////////////////////////////////////////////
-        mnist_reader mnist_testset(trainParams.MBSize, true);
-        mnist_testset.set_file_dir(trainParams.DatasetRootDir);
-        mnist_testset.set_data_filename(g_MNIST_TestImageFile);
-        mnist_testset.set_label_filename(g_MNIST_TestLabelFile);
-        mnist_testset.set_use_percent(trainParams.PercentageTestingSamples);
-        mnist_testset.load();
-        if (comm->am_world_master()) {
-          cout << "Testing using " << (trainParams.PercentageTestingSamples*100) << "% of the testing data set, which is " << mnist_testset.getNumData() << " samples." << endl;
-        }
-
-        mnist_testset.scale(scale);
-        mnist_testset.subtract_mean(subtract_mean);
-        mnist_testset.unit_variance(unit_variance);
-        mnist_trainset.z_score(z_score);
-
-        ///////////////////////////////////////////////////////////////////
-        // initalize neural network (layers)
-        ///////////////////////////////////////////////////////////////////
-
-        // Initialize optimizer
-        optimizer_factory *optimizer_fac;
-        if (trainParams.LearnRateMethod == 1) { // Adagrad
-          optimizer_fac = new adagrad_factory(comm, trainParams.LearnRate);
-        } else if (trainParams.LearnRateMethod == 2) { // RMSprop
-          optimizer_fac = new rmsprop_factory(comm, trainParams.LearnRate);
-        } else if (trainParams.LearnRateMethod == 3) { // Adam
-          optimizer_fac = new adam_factory(comm, trainParams.LearnRate);
-        } else {
-          optimizer_fac = new sgd_factory(comm, trainParams.LearnRate, 0.9, trainParams.LrDecayRate, true);
-        }
-
-        // Initialize network
-        layer_factory* lfac = new layer_factory();
-=======
 int main(int argc, char *argv[]) {
   lbann_comm *comm = initialize(argc, argv, 42);
 
@@ -337,139 +183,11 @@
     }
 
     // Initialize network
->>>>>>> 59bc798b
 #if __LIB_CUDNN
     cudnn::cudnn_manager *cudnn = new cudnn::cudnn_manager(comm, num_gpus);
 #else // __LIB_CUDNN
     cudnn::cudnn_manager *cudnn = NULL;
 #endif // __LIB_CUDNN
-<<<<<<< HEAD
-        deep_neural_network dnn(trainParams.MBSize, comm, new objective_functions::categorical_cross_entropy(comm), lfac, optimizer_fac);
-        std::map<execution_mode, generic_data_reader*> data_readers = {std::make_pair(execution_mode::training,&mnist_trainset), 
-                                                               std::make_pair(execution_mode::validation, &mnist_validation_set), 
-                                                               std::make_pair(execution_mode::testing, &mnist_testset)};
-        dnn.add_metric(new metrics::categorical_accuracy(data_layout::DATA_PARALLEL, comm));
-        //input_layer *input_layer = new input_layer_distributed_minibatch(comm,  (int) trainParams.MBSize, data_readers);
-        input_layer *input_layer = new input_layer_distributed_minibatch_parallel_io(data_layout::DATA_PARALLEL, comm, parallel_io, (int) trainParams.MBSize, data_readers);
-        dnn.add(input_layer);
-
-        // First convolution layer
-        {
-          optimizer* convolution_layer_optimizer = optimizer_fac->create_optimizer();
-          Int numDims = 2;
-          Int inputChannels = 1;
-          Int inputDims[] = {28, 28};
-          Int outputChannels = 32;
-          Int filterDims[] = {3, 3};
-          Int convPads[] = {0, 0};
-          Int convStrides[] = {1, 1};
-
-          convolutional_layer* layer
-            = new convolutional_layer(1, numDims, inputChannels, inputDims,
-                                      outputChannels, filterDims,
-                                      convPads, convStrides,
-                                      trainParams.MBSize,
-                                      activation_type::RELU,
-                                      weight_initialization::glorot_uniform,
-                                      comm, convolution_layer_optimizer, 
-                                      {}, cudnn);
-          dnn.add(layer);
-        }
-
-        // Second convolution layer
-        {
-          optimizer* convolution_layer_optimizer = optimizer_fac->create_optimizer();
-          Int numDims = 2;
-          Int inputChannels = 32;
-          Int inputDims[] = {26, 26};
-          Int outputChannels = 32;
-          Int filterDims[] = {3, 3};
-          Int convPads[] = {0, 0};
-          Int convStrides[] = {1, 1};
-          convolutional_layer* layer
-            = new convolutional_layer(2, numDims, inputChannels, inputDims,
-                                      outputChannels, filterDims,
-                                      convPads, convStrides,
-                                      trainParams.MBSize,
-                                      activation_type::RELU,
-                                      weight_initialization::glorot_uniform,
-                                      comm, convolution_layer_optimizer,
-                                      {}, cudnn);
-          dnn.add(layer);
-        }
-
-        // Pooling layer
-        {
-          int numDims = 2;
-          int channels = 32;
-          int inputDim[] = {24, 24};
-          int poolWindowDims[] = {2, 2};
-          int poolPads[] = {0, 0};
-          int poolStrides[] = {2, 2};
-          pool_mode poolMode = pool_mode::max;
-          pooling_layer* layer
-            = new pooling_layer(3, numDims, channels, inputDim,
-                                poolWindowDims, poolPads, poolStrides, poolMode,
-                                trainParams.MBSize,
-                                comm,
-                                cudnn);
-          dnn.add(layer);
-        }
-
-        // Fully connected and output layers
-        dnn.add("FullyConnected", data_layout::MODEL_PARALLEL, 128, activation_type::RELU,
-                weight_initialization::glorot_uniform, {new dropout(data_layout::MODEL_PARALLEL, comm, 0.5)});
-        dnn.add("Softmax", data_layout::MODEL_PARALLEL, 10, activation_type::ID,
-                weight_initialization::glorot_uniform, {});
-
-        //target_layer *target_layer = new target_layer_distributed_minibatch(comm, (int) trainParams.MBSize, data_readers, true);
-        target_layer *target_layer = new target_layer_distributed_minibatch_parallel_io(data_layout::MODEL_PARALLEL, comm, parallel_io, (int) trainParams.MBSize, data_readers, true);
-        dnn.add(target_layer);
-
-        lbann_summary summarizer(trainParams.SummaryDir, comm);
-        lbann_callback_print print_cb;
-        dnn.add_callback(&print_cb);
-        // lbann_callback_io io_cb({0,3});
-        // dnn.add_callback(&io_cb);
-        lbann_callback_timer timer_cb(&summarizer);
-        dnn.add_callback(&timer_cb);
-
-        // Summarize information to Tensorboard
-        lbann_callback_summary summary_cb(&summarizer, 25);
-        dnn.add_callback(&summary_cb);
-
-        // Initialize the model's data structures
-        dnn.setup();
-        if (comm->am_world_master()) {
-          cout << "Layer initialized:" << endl;
-          for (uint n = 0; n < g_NumLayers; n++) {
-            cout << "\tLayer[" << n << "]: " << g_LayerDim[n] << endl;
-          }
-          cout << endl;
-        }
-
-        if (comm->am_world_master()) {
-          cout << "Parameter settings:" << endl;
-          cout << "\tMini-batch size: " << trainParams.MBSize << endl;
-          cout << "\tLearning rate: " << trainParams.LearnRate << endl << endl;
-          cout << "\tEpoch count: " << trainParams.EpochCount << endl;
-        }
-
-        ///////////////////////////////////////////////////////////////////
-        // main loop for training/testing
-        ///////////////////////////////////////////////////////////////////
-
-        // train/test
-        for (int t = 0; t < trainParams.EpochCount; t++) {
-            dnn.train(1, true);
-            dnn.evaluate(execution_mode::testing);
-        }
-
-        // Free dynamically allocated memory
-        // delete lfac;  // Causes segfault
-        delete optimizer_fac;
-        // delete comm;  // Causes error
-=======
     deep_neural_network dnn(trainParams.MBSize, comm, new objective_functions::categorical_cross_entropy(comm),optimizer_fac);
     dnn.add_metric(new metrics::categorical_accuracy(data_layout::MODEL_PARALLEL, comm));
     std::map<execution_mode, generic_data_reader *> data_readers = {std::make_pair(execution_mode::training,&mnist_trainset),
@@ -575,7 +293,6 @@
                               cudnn);
       dnn.add(layer);
     }
->>>>>>> 59bc798b
 
     // First fully connected layer
     {
