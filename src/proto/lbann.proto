syntax = "proto3";

package lbann_data;

message LbannPB {
  DataReader data_reader = 1;
  Model model = 2;
  Optimizer optimizer = 3;
  MotifDefinitions motif_definitions = 4;
}

//========================================================================
// DataReaders
//========================================================================
message DataReader {
  int64 max_par_io_size = 1;
  repeated Reader reader = 2;
}

message Reader {
  string name = 1; //mnist, nci, nci_regression, numpy, imagenet, synthetic, merge_samples
  string role = 3; //train, test
  bool shuffle = 4;
  string data_filedir = 5;
  string data_filename = 6;
  string label_filename = 7;
  double validation_percent = 9;
  int64 absolute_sample_count = 11;
  int64 first_n = 200;
  double percent_of_data_to_use = 12;
  ImagePreprocessor image_preprocessor = 13;
  int32 modeling_mode = 98; // only for jag
  int32 num_labels = 99; //for imagenet
  int64 num_samples = 100; //only for synthetic
  int64 num_features = 101; //only for synthetic
  //csv attributes
  string separator = 102;
  int32 skip_cols = 103;
  int32 skip_rows = 104;
  bool has_header = 105;
  int32 label_col = 106;
  int32 response_col = 107;
  bool disable_labels = 108;
  bool disable_responses = 109;
  string format = 110; // numpy, csv
  string data_file_pattern = 111;
  int64 num_neighbors = 112; // pilot2_molecular_reader
  int64 max_neighborhood = 113; // pilot2_molecular_reader
  int32 num_image_srcs = 114; // data_reader_multi_images
}

message ImagePreprocessor {
  string name = 1;
  bool disable = 2;
  int32 raw_width = 3;
  int32 raw_height = 4;

  message Cropper {
    string name = 1;
    bool disable = 2;
    bool crop_randomly = 3;
    uint32 crop_width = 4;
    uint32 crop_height = 5;
    int32 resized_width = 6;
    int32 resized_height = 7;
    bool adaptive_interpolation = 8;
  }

  message Augmenter {
    string name = 1;
    bool disable = 2;
    bool horizontal_flip = 3;
    bool vertical_flip = 4;
    double rotation = 5;
    double horizontal_shift = 6;
    double vertical_shift = 7;
    double shear_range = 8;
  }

  message Decolorizer {
    string name = 1;
    bool disable = 2;
    bool pick_1ch = 3;
  }

  message Colorizer {
    string name = 1;
    bool disable = 2;
  }

  message Normalizer {
    string name = 1;
    bool disable = 2;
    bool scale = 3;
    bool subtract_mean = 4;
    bool unit_variance = 5;
    bool z_score = 6;
  }

  message Subtractor {
    string name = 1;
    bool disable = 2;
    string image_to_sub = 3;
  }

  message PatchExtractor {
    string name = 1;
    bool disable = 2;
    uint32 patch_width = 3;
    uint32 patch_height = 4;
    uint32 patch_gap = 5; // gap between patches
    uint32 patch_jitter = 6; // max jittering amount for patch positions
    uint32 centering_mode = 7; // center patch positioning mode
    uint32 ca_correction_mode = 8; // chromatic abberation correction mode
  }

  message Noiser {
    string name = 1;
    bool disable = 2;
    float factor = 3;
  }

  Cropper cropper = 5;
  Augmenter augmenter = 6;
  Decolorizer decolorizer = 7;
  Colorizer colorizer = 8;
  Subtractor subtractor = 9;
  Normalizer normalizer = 10;
  Noiser noiser = 11;
  PatchExtractor patch_extractor = 12;

  // For backward compatibility. TODO: will be deprecated
  bool scale = 13;
  bool subtract_mean = 14;
  bool unit_variance = 15;
  bool z_score = 16;
  bool horizontal_flip = 17;
  bool vertical_flip = 18;
  double rotation = 19;
  double horizontal_shift = 20;
  double vertical_shift = 21;
  double shear_range = 22;
  bool disable_augmentation = 23;
  float noise_factor = 24;
  bool no_colorize = 25; // not to use colorizer in cv_process
  bool crop_first = 26;
  uint32 crop_width = 27;
  uint32 crop_height = 28;
  bool crop_randomly = 29;
  int32 resized_width = 30;
  int32 resized_height = 31;
  bool adaptive_interpolation = 32;
  int32 early_normalization = 33; // for jag
}

// TODO: wrap El::Mat based normalization into a generic preprocessor
message GenericPreprocessor {
  string name = 1;
  bool disable = 2;

  message Normalizer {
    string name = 1;
    bool disable = 2;
    bool scale = 3;
    bool subtract_mean = 4;
    bool unit_variance = 5;
    bool z_score = 6;
  }

  Normalizer normalizer = 3;
}

//========================================================================
// Model
//========================================================================

message Model {
  string name = 1; //sequential_model, dag_model, recurrent_model, greedy_layerwise_autoencoder, siamese_model
  ObjectiveFunction objective_function = 2;
  repeated Metric metric = 5;
  string data_layout = 6;

  int64 mini_batch_size = 12;
  int64 num_epochs = 4;
  int64 block_size = 50;
  int64 procs_per_model = 51;
  int64 num_gpus = 53;
  int64 evaluation_frequency = 54;
  int64 num_parallel_readers = 100;

  bool disable_cuda = 8;
  bool use_nccl = 107;

  repeated Layer layer = 10;

  repeated Weights weights = 11;

  // checknan, debug, dump_activations, etc;
  // for complete list, see: lbann/include/lbann/callbacks
  repeated Callback callback = 20;

  int64 random_seed = 30;
  // If true, models will have their model rank mixed into their random seed.
  bool random_init_models_differently = 31;

  // Recurrent model parameters
  message Recurrent {
    uint32 unroll_depth = 1;
  }
  Recurrent recurrent = 36;

  // Siamese model parameters
  message Siamese {
    uint32 num_heads = 1;
  }
  Siamese siamese = 37;
}

//========================================================================
// Objective function
//========================================================================

message ObjectiveFunction {
  repeated MeanSquaredError mean_squared_error = 10;
  repeated MeanAbsoluteDeviation mean_absolute_deviation = 11;
  repeated MeanAbsoluteError mean_absolute_error = 24;
  repeated CrossEntropy cross_entropy = 12;
  repeated BinaryCrossEntropy binary_cross_entropy = 13;
  repeated CrossEntropyWithUncertainty cross_entropy_with_uncertainty = 14;
  repeated GeomNegLogLike geom_negloglike = 15;
  repeated PoissonNegLogLike poisson_negloglike = 16;
  repeated PolyaNegLogLike polya_negloglike = 17;
  repeated L1WeightRegularization l1_weight_regularization = 20;
  repeated L2WeightRegularization l2_weight_regularization = 21;
  repeated GroupLassoWeightRegularization group_lasso_weight_regularization = 22;
  repeated KLDivergence kl_divergence = 23;
  repeated LayerTerm layer_term = 25;
}

message MeanSquaredError {
  double scale_factor = 1;
}

message MeanAbsoluteDeviation {
  double scale_factor = 1;
}

message MeanAbsoluteError {
  double scale_factor = 1;
}

message CrossEntropy {
  double scale_factor = 1;
}


message BinaryCrossEntropy {
  double scale_factor = 1;
}

message CrossEntropyWithUncertainty {
  double scale_factor = 1;
}

message GeomNegLogLike {
  double scale_factor = 1;
}

message PoissonNegLogLike {
  double scale_factor = 1;
}

message PolyaNegLogLike {
  double scale_factor = 1;
}

message L1WeightRegularization {
  double scale_factor = 1;
}

message L2WeightRegularization {
  double scale_factor = 1;
}

message GroupLassoWeightRegularization {
  double scale_factor = 1;
}

message KLDivergence {
  string layer1 = 1;
  string layer2 = 2;
}

message LayerTerm {
  double scale_factor = 1;
  string layer = 2;
}

//========================================================================
// Metrics
//========================================================================

message Metric {
  // a Metric should contain exactly one of the following
  CategoricalAccuracy categorical_accuracy = 1;
  TopKCategoricalAccuracy top_k_categorical_accuracy = 2;
  MeanSquaredError mean_squared_error = 3;
  MeanAbsoluteDeviation mean_absolute_deviation = 4;
  MeanAbsoluteError mean_absolute_error = 6;
  PearsonCorrelation pearson_correlation = 5;
  R2 r2 = 7;
  BooleanAccuracy boolean_accuracy = 8;
  BooleanFalsePositives boolean_false_positives = 9;
  BooleanFalseNegatives boolean_false_negatives = 10;
}

message CategoricalAccuracy {
}

// Already defined as an objective function
// message MeanSquaredError {}

message TopKCategoricalAccuracy {
  int64 top_k = 2; //only applicable for top_k_categorical_accuracy
}

message PearsonCorrelation {
}

message R2 {
}

message BooleanAccuracy {
}

message BooleanFalsePositives {
}

message BooleanFalseNegatives {
}

//========================================================================
// Optimizers
//========================================================================
message Optimizer {
  // An Optimizer should contain exactly one of the following
  // (this may or may not be properly checked for in proto_common.cpp)
  Adagrad adagrad = 1;
  Rmsprop rmsprop = 2;
  Adam adam = 3;
  HypergradientAdam hypergradient_adam = 4;
  Sgd sgd = 5;
}

message Adagrad {
  double learn_rate = 1;
  double eps = 2;  //default: 1e-8
}

message Adam {
  double learn_rate = 1;
  double beta1 = 6;    //default: 0.9
  double beta2 = 7;    //default: 0.99
  double eps = 8;      //default: 1e-8
}

message HypergradientAdam {
  double init_learning_rate = 1;
  double hyper_learning_rate = 2; //default: 1e-7
  double beta1 = 6;    //default: 0.9
  double beta2 = 7;    //default: 0.99
  double eps = 8;      //default: 1e-8
}

message Rmsprop {
  double learn_rate = 1;
  double decay_rate = 2;
  double eps = 3; //default: 1e-8
}

message Sgd {
  double learn_rate = 1;
  double momentum = 2;     //default: 0
  double decay_rate = 3;   //default: 0
  bool nesterov = 4;       //default: false
}


//========================================================================
// Callbacks
//========================================================================
message Callback {
   // a Callback should contain exactly one of the following
   CallbackPrint print = 1;
   CallbackTimer timer = 2;
   CallbackSummary summary = 3;
   CallbackDumpWeights dump_weights = 4;
   CallbackDumpActivations dump_activations = 5;
   CallbackDumpGradients dump_gradients = 6;
   CallbackDumpMBIndices dump_mb_indices = 7;
   CallbackDispIOStats disp_io_stats = 8;
   CallbackImComm imcomm = 9;
   CallbackSaveImages save_images = 10;
   CallbackDebug debug = 11;
   CallbackAdaptiveLearningRate adaptive_learning_rate = 12;
   CallbackStepLearningRate step_learning_rate = 13;
   CallbackCustomLearningRate custom_learning_rate = 14;
   CallbackCheckSmall check_small = 15;
   CallbackCheckNaN check_nan = 16;
   CallbackCheckDataset check_dataset = 17;
   CallbackHang hang = 18;
   CallbackDropFixedLearningRate drop_fixed_learning_rate = 19;
   CallbackLinearGrowthLearningRate linear_growth_learning_rate = 20;
   CallbackProfiler profiler = 21;
   CallbackStepMinibatch step_minibatch = 22;
   CallbackGradientCheck gradient_check = 23;
   CallbackLTFB ltfb = 24;
   CallbackDebugIO debug_io = 25;
   CallbackMinibatchSchedule minibatch_schedule = 26;
   CallbackOptimizerwiseAdaptiveLearningRate optimizerwise_adaptive_learning_rate = 27;
   CallbackCheckpoint checkpoint = 28;
   CallbackSaveModel save_model = 29;
   CallbackPolyLearningRate poly_learning_rate = 30;
}

message CallbackLTFB {
  int64 round_size = 1;
}

message CallbackStepLearningRate {
  string weights = 1; //default: all weights
  int64 step = 2;
  double amt = 3;
}

message CallbackCustomLearningRate {
  //don't know how to support this, since it takes an std::function as an argument
}

message CallbackAdaptiveLearningRate {
  string weights = 1; //default: all weights
  int64 patience = 2;
  double amt = 3;
}

message CallbackSaveImages {
  string image_dir = 1;
  string extension = 2;
}

message CallbackPrint {
  int64 interval = 1; //default in lbann_callback_print.hpp is 1
}

message CallbackProfiler {
}

message CallbackTimer {
}

message CallbackSummary {
  string dir = 1; //directory for the lbann_summary
  int64 batch_interval = 2; //default in lbann_callback_summary.hpp is 1
  int64 mat_interval = 3; //default in lbann_callback_summary.hpp is 25
}

message CallbackDumpWeights {
  string basename = 1;
  int64 interval = 2;
}

message CallbackDumpActivations {
  string basename = 1;
  int64 interval = 2;
  string layer_names = 3; //layer(s) at which to dump activations e.g., "relu1 relu4 relu12"
  
}

message CallbackDumpGradients {
  string basename = 1;
  int64 interval = 2;
}

message CallbackDumpMBIndices {
  string basename = 1;
  int64 interval = 2;
}

message CallbackDispIOStats {
  string layers = 1; //e.g: "2 4 5"; use "10000" to apply to all layers
}

message CallbackImComm {
  string intermodel_comm_method = 1;
  bool all_optimizers = 2;
}

message CallbackDebug {
  string phase = 1;
}

message CallbackDebugIO {
  string phase = 1;
  int32 lvl = 2;
}

message CallbackCheckSmall {
}

message CallbackCheckNaN {
}

message CallbackCheckDataset {
}

message CallbackHang {
  int64 rank = 1;
}

message CallbackDropFixedLearningRate {
  string weights = 1;
  repeated int64 drop_epoch = 2;
  double amt = 3;
}

message CallbackLinearGrowthLearningRate {
  string weights = 1;
  double target = 2;
  int64 num_epochs = 3;
  int64 delay = 4;
}

message CallbackPolyLearningRate {
  string weights = 1;
  double power = 2;
  uint64 num_epochs = 3;
  uint64 max_iter = 4;
}

message CallbackStepMinibatch {
  int64 starting_mbsize = 1;
  int64 step = 2;
  int64 ramp_time = 3;
}

message MinibatchScheduleStep {
  int64 epoch = 1;
  int64 mbsize = 2;
  double lr = 3;
  int64 ramp_time = 4;
}

message CallbackOptimizerwiseAdaptiveLearningRate {
  string weights = 1;
  double scale = 2;
}

message CallbackMinibatchSchedule {
  int64 starting_mbsize = 1;
  repeated MinibatchScheduleStep step = 2;
}

message CallbackGradientCheck {
  double step_size = 1;
  bool verbose = 2;
  bool fail_on_error = 3;
}


message CallbackCheckpoint {
  string checkpoint_dir = 1;
  int64 checkpoint_epochs = 2;
  int64 checkpoint_steps = 3;
  double checkpoint_secs = 4;
  bool checkpoint_per_rank = 5;
}


message CallbackSaveModel {
  string dir = 1;
  string extension = 2;
}

//========================================================================
// Weights
//========================================================================

message Weights {

  string name = 1;
  Optimizer optimizer = 2;  

  ConstantInitializer constant_initializer = 20;
  UniformInitializer uniform_initializer = 21;
  NormalInitializer normal_initializer = 22;
  GlorotNormalInitializer glorot_normal_initializer = 23;
  GlorotUniformInitializer glorot_uniform_initializer = 24;
  HeNormalInitializer he_normal_initializer = 25;
  HeUniformInitializer he_uniform_initializer = 26;

}

// Weight initializers
message ConstantInitializer {
  double value = 1;
}
message UniformInitializer {
  double min = 1;
  double max = 2; 
}
message NormalInitializer {
  double mean = 1;
  double standard_deviation = 2; 
}
message GlorotNormalInitializer {}
message GlorotUniformInitializer {}
message HeNormalInitializer {}
message HeUniformInitializer {}

//note: I'd like to put this enum inside of Layer, but if I do the enum values
//      become, e.g, Layer_Imcomm_EXCLUDE, which is just ugly
enum Imcomm {
  DEFAULT = 0; //add Layer to Imcomm callback if all_learning_layers = true in
               //the CallbackImComm
  EXCLUDE = 1; //*do not* add Layer to Imcomm callback if all_learning_layers = true in
               //the CallbackImComm
  INCLUDE = 2;  //add Layer to Imcomm callback regardless of whether all_learning_layers
                //in the CallbackImComm is set to true or false
}

// Weight data for exporting
message WeightsShape {
  repeated int64 dim = 1 [packed = true];
}
message WeightsData {
  WeightsShape shape = 5;
  string name = 1;
  int64 height = 2;
  int64 width = 3;
  //@todo assume float above, add other datatype
  repeated float data = 4 [packed=true];

  Imcomm imcomm = 55;
}

//========================================================================
// MotifDefinitions
//========================================================================

message MotifDefinitions {
  repeated Motif motif = 1;
}

message Motif {
  string name = 1;
  repeated Layer layer = 2;
}

//========================================================================
// Layers
//========================================================================

message Layer {
   string name = 50;
   string parents = 151;
   string children = 152;
   string data_layout = 52;
   string weights = 54;
   bool num_neurons_from_data_reader = 53;
   bool freeze = 5;

   repeated WeightsData weights_data = 153;
   string top = 154;
   string bottom = 155;
   string type = 156;

   // a Layer should contain exactly one of the following
   // (this may or may not be properly checked for in proto_common.cpp)
   //
   // @todo: this should be done better using oneof:
   //   oneof a_layer {
   //       Reshape reshape = 306
   //       Pooling pooling = 12;
   //       ...
   //   }
   //
   //

   // motif layer
   MotifLayer motif_layer = 4;

   // input Layers
   Input input = 2;

   // transform Layers
   Reshape reshape = 306;
   Pooling pooling = 12;
   Concatenation concatenation = 300;
   Slice slice = 301;
   Split split = 302;
   Sum sum = 303;
   Unpooling unpooling = 304;
   Hadamard hadamard = 308;
   Constant constant = 309;
<<<<<<< HEAD
   Reduction reduction = 310;
   Evaluation evaluation = 311;
=======
   Gaussian gaussian = 310;
   Bernoulli bernoulli = 311;
   Uniform uniform = 312;
>>>>>>> 99a65f46

   // learning Layers
   FullyConnected fully_connected = 11;
   Convolution convolution = 13;
   Deconvolution deconvolution = 305;

   // target Layers
   Target target = 18;
   TargetReconstruction reconstruction = 22;

   // regularization Layers
   BatchNormalization batch_normalization = 19;
   LocalResponseNormalization local_response_normalization = 20;
   Dropout dropout = 21;
   SeluDropout selu_dropout = 229;

   // activation Layers
   Softmax softmax = 200;
   ELU elu = 30;
   Identity identity = 31;
   LeakyRelu leaky_relu = 32;
   Relu relu = 33;
   Sigmoid sigmoid = 34;
   SmoothRelu smooth_relu = 35;
   Softplus softplus = 36;
   Selu selu = 37;
   Tanh tanh = 38;
   Atan atan = 39;
   BentIdentity bent_identity = 40;
   Exponential exponential = 41;
   Swish swish = 42;
   Power power = 43;
}
///////////////////////
// MotifLayer //
///////////////////////
message MotifLayer {
  string motif_id = 1;
  repeated string variable = 2;
}


///////////////////////
// Activation Layers //
///////////////////////
message ELU {
  double alpha = 2; //default: 1.0; must be >= 0
}

message Identity {
}

message LeakyRelu {
  double leak = 2; //default: 0.01
}

message Relu {
}

message Sigmoid {
}

message SmoothRelu {
}

message Softplus {
}

message Tanh {
}

message Atan {
}

message BentIdentity {
}

message Exponential {
}

message Swish {
}

message Selu {
  double alpha = 2; //default: 1.6732632423543772848170429916717
  double scale = 3; //default: 1.0507009873554804934193349852946
}

message Softmax {
}

message Power {
  double exponent = 1;
}

///////////////////////////
// Regularization Layers //
///////////////////////////
message BatchNormalization {
  double decay = 1;          //default: 0.9
  double scale_init = 2;     //default: 1.0
  double bias_init = 3;      //default: 0.0
  double epsilon = 4;        //default: 1e-5
  bool global_stats = 5;     //default: false
}

message SeluDropout {
  double keep_prob = 2; //default: 0.95
  double alpha = 3;     //default: 1.6732632423543772848170429916717
  double scale = 4;     //default: 1.0507009873554804934193349852946
}

message LocalResponseNormalization {
  int64 window_width = 4;
  double lrn_alpha = 5;
  double lrn_beta = 6;
  double lrn_k = 7;
}

message Dropout {
  double keep_prob = 2;  //default: 0.5
}

//////////////////
// Input Layers //
//////////////////
message Input {
  bool data_set_per_model = 1;  //default: false
  string io_buffer = 2;
  bool for_regression = 3; //default: false
}

//////////////////////
// transform Layers //
//////////////////////
message Reshape {
  int64 num_dims = 1;
  string dims = 2; //should be space-separated list of ints, e.g, "2 6 7"
  bool reshape_to_flattened_conv_format = 3;
}

message Pooling {
  int64 num_dims = 1;

  bool has_vectors = 2;

  //these are used if has_vectors = true
  string pool_dims = 4; //should be space-separated list, e.g, "2 2 3"
  string pool_pads = 5; //should be space-separated list, e.g, "2 2 3"
  string pool_strides = 6; //should be space-separated list, e.g, "2 2 3"

  //these are used if has_vectors = false
  int64 pool_dims_i = 10;
  int64 pool_pads_i = 11;
  int64 pool_strides_i = 12;

  //pool_mode should be one of: max, average, average_no_pad
  //see: lbann/include/lbann/lbann_base.hpp
  string pool_mode = 7;
}

message Unpooling {
  int64 num_dims = 1;
  string pooling_layer = 13; //should be name of the pooling layer
}


message Concatenation {
  string parents = 1; //should be space-separated list of indices, e.g, "2 6 7"
  int64 concatenation_axis = 2;
}

message Slice {
  int64 slice_axis = 2;
  string slice_points = 3; //should be space-separated list of ints, e.g, "2 6 7"
}

message Split {
}

message Sum {
  string scaling_factors = 1; //should be a space-separated list of doubles, e.g. "1.0 2.0 -1.0"
}

message Hadamard {
}

message Constant {
  double value=1;
  string num_neurons=2;
}

<<<<<<< HEAD
message Reduction {
  string mode=1;
}

message Evaluation {
=======
message Gaussian {
  double mean = 1;
  double stdev = 2;
  string neuron_dims = 3;
}

message Bernoulli {
  double prob = 1;
  string neuron_dims = 2;
}

message Uniform {
  double min = 1;
  double max = 2;
  string neuron_dims = 3;
>>>>>>> 99a65f46
}

/////////////////////
// learning Layers //
/////////////////////
message FullyConnected {
  int64 num_neurons = 1;
  string weight_initialization = 2;
  bool has_bias = 3;                   //default: true
  double bias_initial_value = 4;       //default: 0
  double l2_regularization_factor = 5; //default: 0
  double group_lasso_regularization_factor = 6; //default: 0
}

message Convolution {
  int64 num_dims = 1;
  int64 num_output_channels = 4;

  bool has_vectors = 2;

  // these are used if has_vector = true
  string conv_dims = 5; //should be space-separated list, e.g, "2 2 3"
  string conv_pads = 6;  //should be space-separated list, e.g, "2 2 3"
  string conv_strides = 7; //should be space-separated list, e.g, "2 2 3"

  // these are used if has_vector = false
  int64 conv_dims_i = 50;
  int64 conv_pads_i = 60;
  int64 conv_strides_i = 70;

  string weight_initialization = 9;
  bool has_bias = 10;                   //default: true
  double bias_initial_value = 11;       //default: 0
  double l2_regularization_factor = 12; //default: 0
}

message Deconvolution {
  int64 num_dims = 1;
  int64 num_output_channels = 4;

  bool has_vectors = 2;

  // these are used if has_vector = true
  string conv_dims = 5; //should be space-separated list, e.g, "2 2 3"
  string conv_pads = 6;  //should be space-separated list, e.g, "2 2 3"
  string conv_strides = 7; //should be space-separated list, e.g, "2 2 3"

  // these are used if has_vector = false
  int64 conv_dims_i = 50;
  int64 conv_pads_i = 60;
  int64 conv_strides_i = 70;

  string weight_initialization = 9;
  bool has_bias = 10;                   //default: true
  double bias_initial_value = 11;       //default: 0
  double l2_regularization_factor = 12; //default: 0
}

///////////////////
// Target Layers //
///////////////////
message Target {
  string paired_input_layer = 1;
  bool shared_data_reader = 2;
  bool for_regression = 3; //default: false
  string io_buffer = 4;
}

message TargetReconstruction {
  string original_layer = 1;
}<|MERGE_RESOLUTION|>--- conflicted
+++ resolved
@@ -702,14 +702,11 @@
    Unpooling unpooling = 304;
    Hadamard hadamard = 308;
    Constant constant = 309;
-<<<<<<< HEAD
    Reduction reduction = 310;
    Evaluation evaluation = 311;
-=======
-   Gaussian gaussian = 310;
-   Bernoulli bernoulli = 311;
-   Uniform uniform = 312;
->>>>>>> 99a65f46
+   Gaussian gaussian = 312;
+   Bernoulli bernoulli = 313;
+   Uniform uniform = 314;
 
    // learning Layers
    FullyConnected fully_connected = 11;
@@ -902,13 +899,13 @@
   string num_neurons=2;
 }
 
-<<<<<<< HEAD
 message Reduction {
   string mode=1;
 }
 
 message Evaluation {
-=======
+}
+
 message Gaussian {
   double mean = 1;
   double stdev = 2;
@@ -924,7 +921,6 @@
   double min = 1;
   double max = 2;
   string neuron_dims = 3;
->>>>>>> 99a65f46
 }
 
 /////////////////////
