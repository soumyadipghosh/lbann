#include "lbann/proto/proto_common.hpp"

#include "lbann/lbann.hpp"
#include "lbann/base.hpp"
#include "lbann/comm.hpp"

#include <google/protobuf/io/coded_stream.h>
#include <google/protobuf/io/zero_copy_stream_impl.h>
#include <google/protobuf/text_format.h>

#include <unordered_map>
#include <unordered_set>
#include <sys/stat.h>
#include "init_image_data_readers.hpp"

using namespace lbann;

/** Map from layer names to layers. */
std::map<std::string, Layer*> model_layers;
/** List of layer names. */
std::vector<std::string> model_layer_names;

/** Map from weights names to weights. */
std::map<std::string, weights*> model_weights;
/** List of weights names. */
std::vector<std::string> model_weights_names;

/** Whether a layer is already in the model. */
inline bool layer_is_in_model(std::string name) {
  return model_layers.find(name) != model_layers.end();
}

/** Whether a set of weights are already in the model. */
inline bool weights_are_in_model(std::string name) {
  return model_weights.find(name) != model_weights.end();
}

bool has_motifs(lbann_comm *comm, const lbann_data::LbannPB& p) {
  bool master = comm->am_world_master();
  if (master) cout << "starting has_motifs\n";
  const lbann_data::Model& m = p.model();
  const int num_layers = m.layer_size();
  for (int j=0; j<num_layers; j++) {
    const lbann_data::Layer& layer = m.layer(j);
    if (layer.has_motif_layer()) {
      return true;
    }  
  }
  return false;
}

void expand_motifs(lbann_comm *comm, lbann_data::LbannPB& pb) {
  bool master = comm->am_world_master();
  if (master) cout << "starting expand_motifs\n";
  const lbann_data::MotifDefinitions& m = pb.motif_definitions();
  const int num_motifs = m.motif_size();
  for (int j=0; j<num_motifs; j++) {
  }
}


void setup_pointers(
  std::vector<lbann_data::Layer> &proto_layers,
  lbann::model *model,
  bool master)
{
  for (size_t i=0; i<proto_layers.size(); i++) {
    std::string layer_name = model_layer_names[i];
    Layer *layer = model_layers[layer_name];

    std::stringstream err;

    // Set layer parents
    {
      std::string name;
      std::stringstream ss(proto_layers[i].parents());
      while (ss >> name) {
        if (master and not layer_is_in_model(name)) {
          err << __FILE__ << " " << __LINE__ << " :: "
              << "could not find parent layer " << name;
          throw lbann_exception(err.str());
        }
        Layer *parent_layer = model_layers[name];
        layer->add_parent_layer(parent_layer);
      }
      if (ss.bad()) {
        err << __FILE__ << " " << __LINE__ << " :: "
            << "could not parse " << proto_layers[i].parents();
        throw lbann_exception(err.str());
      }
    }

    // Set layer children
    {
      std::string name;
      std::stringstream ss(proto_layers[i].children());
      while (ss >> name) {
        if (master and not layer_is_in_model(name)) {
          err << __FILE__ << " " << __LINE__ << " :: "
              << "could not find child layer " << name;
          throw lbann_exception(err.str());
        }
        Layer *child_layer = model_layers[name];
        layer->add_child_layer(child_layer);
      }
      if (ss.bad()) {
        err << __FILE__ << " " << __LINE__ << " :: "
            << "could not parse " << proto_layers[i].children();
        throw lbann_exception(err.str());
      }
    }

    // Set a target layer's paired input layer
    if (dynamic_cast<target_layer*>(layer) != nullptr) {
      target_layer *target = dynamic_cast<target_layer*>(layer);

      std::string name;

      // Get input layer name
      if (proto_layers[i].has_target_distributed_minibatch()) {
        name = proto_layers[i].target_distributed_minibatch().paired_input_layer();
      }
      if (proto_layers[i].has_target_partitioned_minibatch()) {
        name = proto_layers[i].target_partitioned_minibatch().paired_input_layer();
      }
      if (name.empty()) {
        for (auto& other_layer : model_layers) {
          if (dynamic_cast<input_layer*>(other_layer.second) != nullptr) {
            name = other_layer.first;
            break;
          }
        }
      }
      if (master and (name.empty() or not layer_is_in_model(name))) {
        err << __FILE__ << " " << __LINE__ << " :: "
            << "could not find paired input layer for target layer";
        throw lbann_exception(err.str());
      }

      // Set input layer
      input_layer *input = dynamic_cast<input_layer*>(model_layers[name]);
      target->set_paired_input_layer(input);

    }

    // Set a reconstruction layer's original layer
    if (proto_layers[i].has_reconstruction()) {

      std::string name;

      // Get original layer name
      name = proto_layers[i].reconstruction().original_layer();
      if (name.empty()) {
        for (auto& other_layer : model_layers) {
          if (dynamic_cast<input_layer*>(other_layer.second) != nullptr) {
            name = other_layer.first;
            break;
          }
        }
      }
      if (master and (name.empty() or not layer_is_in_model(name))) {
        err << __FILE__ << " " << __LINE__ << " :: "
            << "could not find original layer for reconstruction layer";
        throw lbann_exception(err.str());
      }

      // Set original layer
      Layer *original_layer = model_layers[name];
      if (dynamic_cast<reconstruction_layer<data_layout::MODEL_PARALLEL>*>(layer)) {
        reconstruction_layer<data_layout::MODEL_PARALLEL> *reconstruction
          = dynamic_cast<reconstruction_layer<data_layout::MODEL_PARALLEL>*>(layer);
        reconstruction->set_original_layer(original_layer);
      }
      if (dynamic_cast<reconstruction_layer<data_layout::DATA_PARALLEL>*>(layer)) {
        reconstruction_layer<data_layout::DATA_PARALLEL> *reconstruction
          = dynamic_cast<reconstruction_layer<data_layout::DATA_PARALLEL>*>(layer);
        reconstruction->set_original_layer(original_layer);
      }

    }

  }
}

lbann_callback_imcomm::comm_type get_comm_type(const string &s, bool master)
{
  if (s == "none") {
    return lbann_callback_imcomm::comm_type::NONE;
  } else if (s == "normal") {
    return lbann_callback_imcomm::comm_type::NORMAL;
  } else if (s == "onebit_quantization") {
    return lbann_callback_imcomm::comm_type::ONEBIT_QUANTIZATION;
  } else if (s == "thresh_quantization") {
    return lbann_callback_imcomm::comm_type::THRESH_QUANTIZATION;
  } else if (s == "adaptive_quantization") {
    return lbann_callback_imcomm::comm_type::ADAPTIVE_QUANTIZATION;
  } else {
    if (master) {
      std::stringstream err;
      err << __FILE__ << " " <<__LINE__
         << " :: unkown comm_type: " << s
          << " should be one of: none, normal, onebit_quantization, thresh_quantization, adaptive_quantization";
      throw lbann_exception(err.str());
    } else {
      return lbann_callback_imcomm::comm_type::NONE; //keep compiler happy, and have only one proc throw exception
    }
  }
}

pool_mode get_pool_mode(const string& s, bool master)
{
  if (s == "max") {
    return pool_mode::max;
  } else if (s == "average") {
    return pool_mode::average;
  } else if (s == "average_no_pad") {
    return pool_mode::average_no_pad;
  } else {
    if (master) {
      std::stringstream err;
      err << __FILE__ << " " <<__LINE__
          << " :: unkown pool_mode: " << s
          << " should be one of: max, average, average_no_pad";
      throw lbann_exception(err.str());
    } else {
    return pool_mode::max; //keep compiler happy, and have only one proc throw exception
    }
  }
}

weight_initialization get_weight_initialization(const string& s, bool master)
{
  if (s == "zero") {
    return weight_initialization::zero;
  } else if (s == "uniform") {
    return weight_initialization::uniform;
  } else if (s == "normal") {
    return weight_initialization::normal;
  } else if (s == "glorot_normal") {
    return weight_initialization::glorot_normal;
  } else if (s == "glorot_uniform") {
    return weight_initialization::glorot_uniform;
  } else if (s == "he_normal") {
    return weight_initialization::he_normal;
  } else if (s == "he_uniform") {
    return weight_initialization::he_uniform;
  } else {
    if (master) {
      std::stringstream err;
      err << __FILE__ << " " <<__LINE__
          << " :: unkown weight_initialization: " << s
          << " should be one of: zero uniform normal glorot_normal glorot_uniform he_normal he_uniform";
      throw lbann_exception(err.str());
    } else {
      return weight_initialization::zero;  //keep compiler happy, and have only one proc throw exception

    }
  }
}

inline data_layout get_data_layout(const string& s)
{
  if (s == "model_parallel") {
    return data_layout::MODEL_PARALLEL;
  } else if (s == "data_parallel") {
    return data_layout::DATA_PARALLEL;
  } else {
    return data_layout::invalid;
  }
}


void get_proto_layers(
  std::vector<lbann_data::Layer> &proto_layers,
  const lbann_data::Model& m,
  lbann_comm *comm)
{
  const bool master = comm->am_world_master();
  const int num_layers = m.layer_size();
  std::stringstream err;
  proto_layers.clear();

  for (int j=0; j<num_layers; j++) {
    const lbann_data::Layer& layer = m.layer(j);

    //ensure no whitespace in name
    std::stringstream s(layer.name());
    std::string token;
    int num_tokens = 0;
    while (s >> token) {
      ++num_tokens;
    }
    if (master and num_tokens > 1) {
      err << __FILE__ << " " << __LINE__ << " :: "
          << " layer name \"" << layer.name() << "\" is invalid. "
          << "Cannot contain whitespace.";
      throw lbann_exception(err.str());
    }

    //add layer to list of layers
    proto_layers.push_back(layer);
  }
}


void add_layers(
  lbann::model *model,
  std::map<execution_mode, generic_data_reader *>& data_readers,
  cudnn::cudnn_manager *cudnn,
  const lbann_data::LbannPB& p)
{
  lbann_comm *comm = model->get_comm();
  const bool master = comm->am_world_master();
  if (master) {
    std::cout << "starting add_layers\n";
  }

  std::stringstream err;
  model_layers.clear(); //shouldn't need this, but just in case ...

  const lbann_data::Model& m = p.model();
  std::vector<lbann_data::Layer> proto_layers;
  get_proto_layers(proto_layers, m, comm);

  for (lbann_data::Layer& layer : proto_layers) {
    Layer *d = nullptr;

    // Get layer layout
    const data_layout layout = get_data_layout(layer.data_layout());
    if (master and layout == data_layout::invalid) {
      err << __FILE__ << " " << __LINE__ << " :: "
          << "layer " << layer.name() << " "
          << "has invalid data layout " << layer.data_layout();
      throw lbann_exception(err.str());
    }

    //////////////////////////////////////////////////////////////////
    // LAYER: Relu
    //////////////////////////////////////////////////////////////////
    if (layer.has_relu()) {
      //const lbann_data::Relu &ell = layer.relu();
      if (layout == data_layout::MODEL_PARALLEL) {
        d = new relu_layer<data_layout::MODEL_PARALLEL>(comm, NULL);
      } else {
        d = new relu_layer<data_layout::DATA_PARALLEL>(comm, cudnn);
      }
    }

    //////////////////////////////////////////////////////////////////
    // LAYER: sigmoid
    //////////////////////////////////////////////////////////////////
    else if (layer.has_sigmoid()) {
      //const lbann_data::Sigmoid &ell = layer.sigmoid();
      if (layout == data_layout::MODEL_PARALLEL) {
        d = new sigmoid_layer<data_layout::MODEL_PARALLEL>(comm);
      } else {
        d = new sigmoid_layer<data_layout::DATA_PARALLEL>(comm);
      }
    }

    //////////////////////////////////////////////////////////////////
    // LAYER: reconstruction
    //////////////////////////////////////////////////////////////////
    else if (layer.has_reconstruction()) {
      //xxx const lbann_data::TargetReconstruction & ell = layer.reconstruction();
      /*
      std::string original_layer = ell.original_layer();
      if (the_layers.find(original_layer) == the_layers.end() and master) {
        err << __FILE__ << " " << __LINE__ << " :: the original_field in the "
            << " Reconstruction layer has index " << original_layer
            << " but we don't have a layer with that index. Something may be "
            << " wrong in your prototext file";
        throw lbann_exception(err.str());
      }
      */
      if (layout == data_layout::MODEL_PARALLEL) {
        d = new reconstruction_layer<data_layout::MODEL_PARALLEL>(
          comm,
          nullptr
        );
      } else {
        d = new reconstruction_layer<data_layout::DATA_PARALLEL>(
          comm,
          nullptr
        );
      }
    }

    //////////////////////////////////////////////////////////////////
    // LAYER: input_distributed_minibatch
    //////////////////////////////////////////////////////////////////
    else if (layer.has_input_distributed_minibatch()) {
      const lbann_data::InputDistributedMiniBatch& ell = layer.input_distributed_minibatch();
      if (layout == data_layout::MODEL_PARALLEL) {
        d = new input_layer_distributed_minibatch<data_layout::MODEL_PARALLEL>(
          comm,
          m.num_parallel_readers(),
          data_readers,
          !ell.data_set_per_model());
      } else {
        d = new input_layer_distributed_minibatch<data_layout::DATA_PARALLEL>(
          comm,
          m.num_parallel_readers(),
          data_readers,
          !ell.data_set_per_model());
      }
    }

    //////////////////////////////////////////////////////////////////
    // LAYER: input_partitioned_minibatch
    //////////////////////////////////////////////////////////////////
    else if (layer.has_input_partitioned_minibatch()) {
      const lbann_data::InputPartitionedMiniBatch& ell = layer.input_partitioned_minibatch();
      if (layout == data_layout::MODEL_PARALLEL and master) {
        err << __FILE__ << " " << __LINE__ << " :: input_layer_partitioned_minibatch "
            << "does not support MODEL_PARALLEL layouts";
        throw lbann_exception(err.str());
      } else {
        d = new input_layer_partitioned_minibatch<data_layout::DATA_PARALLEL>(
          comm,
          m.num_parallel_readers(),
          data_readers,
          !ell.data_set_per_model());
      }
    }

    //////////////////////////////////////////////////////////////////
    // LAYER: fully_connected
    //////////////////////////////////////////////////////////////////
    else if (layer.has_fully_connected()) {
      const lbann_data::FullyConnected& ell = layer.fully_connected();
      int num_neurons;
      if (layer.num_neurons_from_data_reader()) {
        num_neurons = data_readers[execution_mode::training]->get_linearized_data_size();
      } else {
        num_neurons = ell.num_neurons();
      }
      if (layout == data_layout::MODEL_PARALLEL) {
        d = new fully_connected_layer<data_layout::MODEL_PARALLEL>(
          comm,
          num_neurons,
          nullptr,
          ell.has_bias(),
          cudnn);
      } else {
        d = new fully_connected_layer<data_layout::DATA_PARALLEL>(
          comm,
          num_neurons,
          nullptr,
          ell.has_bias(),
          cudnn);
      }
<<<<<<< HEAD
=======
      double l2_regularization_factor = ell.l2_regularization_factor();
      if(l2_regularization_factor != double(0.0)) {
        ((learning *) d)->set_l2_regularization_factor(l2_regularization_factor);
      }

      double group_lasso_regularization_factor = ell.group_lasso_regularization_factor();
      if (group_lasso_regularization_factor != double(0.0)) {
        ((learning *) d)->set_group_lasso_regularization_factor(group_lasso_regularization_factor);
      } 

>>>>>>> 39c19a46
    }

    //////////////////////////////////////////////////////////////////
    // LAYER: reshape
    //////////////////////////////////////////////////////////////////
    else if (layer.has_reshape()) {
      const lbann_data::Reshape &ell = layer.reshape();
      int i;
      std::stringstream s(ell.dims());
      vector<int> dims;
      while (s >> i) {
        dims.push_back(i);
      }
      if (layout == data_layout::MODEL_PARALLEL) {
        d = new reshape_layer<data_layout::MODEL_PARALLEL>(comm, ell.num_dims(), dims.data());
      } else {
        d = new reshape_layer<data_layout::DATA_PARALLEL>(comm, ell.num_dims(), dims.data());
      }
    }

    //////////////////////////////////////////////////////////////////
    // LAYER: concatenation
    //////////////////////////////////////////////////////////////////
    else if (layer.has_concatenation()) {
      const lbann_data::Concatenation &ell = layer.concatenation();
      d = new concatenation_layer<>(comm, ell.concatenation_axis(), cudnn);
    }

    //////////////////////////////////////////////////////////////////
    // LAYER: slice
    //////////////////////////////////////////////////////////////////
    else if (layer.has_slice()) {
      const lbann_data::Slice &ell = layer.slice();
      std::stringstream s(ell.slice_points());
      vector<int> slice_points;
      int i;
      while (s >> i) {
        slice_points.push_back(i);
      }
      d = new slice_layer<>(comm, ell.slice_axis(), slice_points, cudnn);
    }

    //////////////////////////////////////////////////////////////////
    // LAYER: sum
    //////////////////////////////////////////////////////////////////
    else if (layer.has_sum()) {
      d = new sum_layer<>(comm, cudnn);
    }

    //////////////////////////////////////////////////////////////////
    // LAYER: noise 
    //////////////////////////////////////////////////////////////////
    else if (layer.has_noise()) {
      const lbann_data::Noise& ell = layer.noise();
      d = new noise_layer<>(comm,ell.noise_factor(), cudnn);
    }

    //////////////////////////////////////////////////////////////////
    // LAYER: split
    //////////////////////////////////////////////////////////////////
    else if (layer.has_split()) {
      d = new split_layer<>(comm, cudnn);
    }

    //////////////////////////////////////////////////////////////////
    // LAYER: pooling
    //////////////////////////////////////////////////////////////////
    else if (layer.has_pooling()) {
      const lbann_data::Pooling& ell = layer.pooling();
      bool has_vectors = ell.has_vectors();

      if (has_vectors) {

        int i;
        std::stringstream ss(ell.pool_dims());
        vector<int> pool_dims;
        while (ss >> i) {
          pool_dims.push_back(i);
        }

        vector<int> pool_pads;
        ss.clear();
        ss.str(ell.pool_pads());
        while (ss >> i) {
          pool_pads.push_back(i);
        }

        vector<int> pool_strides;
        ss.clear();
        ss.str(ell.pool_strides());
        while (ss >> i) {
          pool_strides.push_back(i);
        }
        if (layout == data_layout::MODEL_PARALLEL and master) {
          err << __FILE__ << " " << __LINE__ << " :: local_response_normalization "
              << "does not support MODEL_PARALLEL layouts";
          throw lbann_exception(err.str());
        } else {
          d = new pooling_layer<data_layout::DATA_PARALLEL>(
            comm,
            ell.num_dims(),
            &pool_dims[0],
            &pool_pads[0],
            &pool_strides[0],
            get_pool_mode(ell.pool_mode(), master),
            cudnn
          );
        }
      } else {
        if (layout == data_layout::MODEL_PARALLEL and master) {
          err << __FILE__ << " " << __LINE__ << " :: local_response_normalization "
              << "does not support MODEL_PARALLEL layouts";
          throw lbann_exception(err.str());
        } else {
          d = new pooling_layer<data_layout::DATA_PARALLEL>(
            comm,
            ell.num_dims(),
            ell.pool_dims_i(),
            ell.pool_pads_i(),
            ell.pool_strides_i(),
            get_pool_mode(ell.pool_mode(), master),
            cudnn
          );
        }
      }
    }

    //////////////////////////////////////////////////////////////////
    // LAYER: unpooling
    //////////////////////////////////////////////////////////////////
    else if (layer.has_unpooling()) {
      const lbann_data::Unpooling& ell = layer.unpooling();
      pooling_layer<data_layout::DATA_PARALLEL> *pl = (pooling_layer<data_layout::DATA_PARALLEL>*)model_layers[ell.pooling_layer()];
      if (layout == data_layout::MODEL_PARALLEL and master) {
        err << __FILE__ << " " << __LINE__ << " :: local_response_normalization "
            << "does not support MODEL_PARALLEL layouts";
        throw lbann_exception(err.str());
      } else {
        d = new unpooling_layer<data_layout::DATA_PARALLEL>(
          comm,
          pl
        );
      }
    }

    //////////////////////////////////////////////////////////////////
    // LAYER: Convolution
    //////////////////////////////////////////////////////////////////
    else if (layer.has_convolution()) {
      const lbann_data::Convolution& ell = layer.convolution();
      bool has_vectors = ell.has_vectors();

      if (has_vectors) {
        vector<int> conv_dims;
        std::stringstream ss;
        int i;
        ss.str(ell.conv_dims());
        while (ss >> i) {
          conv_dims.push_back(i);
        }

        vector<int> conv_pads;
        ss.clear();
        ss.str(ell.conv_pads());
        while (ss >> i) {
          conv_pads.push_back(i);
        }

        vector<int> conv_strides;
        ss.clear();
        ss.str(ell.conv_strides());
        while (ss >> i) {
          conv_strides.push_back(i);
        }

        if (layout == data_layout::MODEL_PARALLEL and master) {
          err << __FILE__ << " " << __LINE__ << " :: convolution "
              << "does not support MODEL_PARALLEL layouts";
          throw lbann_exception(err.str());
        } else {
          d = new convolution_layer<data_layout::DATA_PARALLEL>(
            comm,
            ell.num_dims(),
            ell.num_output_channels(),
            conv_dims,
            conv_pads,
            conv_strides,
            ell.has_bias(),
            cudnn
          );
        }
      }

      else {
        if (layout == data_layout::MODEL_PARALLEL and master) {
          err << __FILE__ << " " << __LINE__ << " :: convolution "
              << "does not support MODEL_PARALLEL layouts";
          throw lbann_exception(err.str());
        } else {
          d = new convolution_layer<data_layout::DATA_PARALLEL>(
            comm,
            ell.num_dims(),
            ell.num_output_channels(),
            ell.conv_dims_i(),
            ell.conv_pads_i(),
            ell.conv_strides_i(),
            ell.has_bias(),
            cudnn
          );
        }
      }
    }

    //////////////////////////////////////////////////////////////////
    // LAYER: Deconvolution
    //////////////////////////////////////////////////////////////////
    else if (layer.has_deconvolution()) {
      const lbann_data::Deconvolution& ell = layer.deconvolution();
      bool has_vectors = ell.has_vectors();

      if (has_vectors) {
        vector<int> conv_dims;
        std::stringstream ss;
        int i;
        ss.str(ell.conv_dims());
        while (ss >> i) {
          conv_dims.push_back(i);
        }

        vector<int> conv_pads;
        ss.clear();
        ss.str(ell.conv_pads());
        while (ss >> i) {
          conv_pads.push_back(i);
        }

        vector<int> conv_strides;
        ss.clear();
        ss.str(ell.conv_strides());
        while (ss >> i) {
          conv_strides.push_back(i);
        }

        if (layout == data_layout::MODEL_PARALLEL and master) {
          err << __FILE__ << " " << __LINE__ << " :: deconvolution "
              << "does not support MODEL_PARALLEL layouts";
          throw lbann_exception(err.str());
        } else {
          d = new deconvolution_layer<data_layout::DATA_PARALLEL>(
            comm,
            ell.num_dims(),
            ell.num_output_channels(),
            conv_dims,
            conv_pads,
            conv_strides,
            ell.has_bias(),
            cudnn
          );
        }
      }

      else {
        if (layout == data_layout::MODEL_PARALLEL and master) {
          err << __FILE__ << " " << __LINE__ << " :: deconvolution "
              << "does not support MODEL_PARALLEL layouts";
          throw lbann_exception(err.str());
        } else {
          d = new deconvolution_layer<data_layout::DATA_PARALLEL>(
            comm,
            ell.num_dims(),
            ell.num_output_channels(),
            ell.conv_dims_i(),
            ell.conv_pads_i(),
            ell.conv_strides_i(),
            ell.has_bias(),
            cudnn
          );
        }
      }
    }

    //////////////////////////////////////////////////////////////////
    // LAYER: local_response_normalization
    //////////////////////////////////////////////////////////////////
    else if (layer.has_local_response_normalization()) {
      const lbann_data::LocalResponseNormalization& ell = layer.local_response_normalization();

      DataType lrn_alpha = ell.lrn_alpha();
      DataType lrn_beta = ell.lrn_beta();
      DataType lrn_k = ell.lrn_k();
      int window_width = ell.window_width();
      if (layout == data_layout::MODEL_PARALLEL and master) {
        err << __FILE__ << " " << __LINE__ << " :: local_response_normalization "
            << "does not support MODEL_PARALLEL layouts";
        throw lbann_exception(err.str());
      } else {
        d = new local_response_normalization_layer<data_layout::DATA_PARALLEL>(
          comm,
          window_width,
          lrn_alpha,
          lrn_beta,
          lrn_k,
          cudnn);
      }
    }

    //////////////////////////////////////////////////////////////////
    // LAYER: selu_dropout (regularizer)
    //////////////////////////////////////////////////////////////////
    else if (layer.has_selu_dropout()) {
      const lbann_data::SeluDropout& ell = layer.selu_dropout();
      if (layout == data_layout::MODEL_PARALLEL) {
        d = new selu_dropout<data_layout::MODEL_PARALLEL>(
          comm,
          ell.keep_prob(),
          ell.alpha(),
          ell.scale()
        );
      } else {
        d = new selu_dropout<data_layout::DATA_PARALLEL>(
          comm,
          ell.keep_prob(),
          ell.alpha(),
          ell.scale()
        );
      }
    }

    //////////////////////////////////////////////////////////////////
    // LAYER: batch_normalization
    //////////////////////////////////////////////////////////////////
    else if (layer.has_batch_normalization()) {
      const lbann_data::BatchNormalization& ell = layer.batch_normalization();
      if (layout == data_layout::MODEL_PARALLEL and master) {
        err << __FILE__ << " " << __LINE__ << " :: batch_normalization "
            << "does not support MODEL_PARALLEL layouts";
        throw lbann_exception(err.str());
      } else {
        d = new batch_normalization<data_layout::DATA_PARALLEL>(
          comm,
          ell.decay(),
          ell.epsilon(),
          cudnn/*,
                 ell.global_stats()*/);
      }
    }

    //////////////////////////////////////////////////////////////////
    // LAYER: selu (activation)
    //////////////////////////////////////////////////////////////////
    else if (layer.has_selu()) {
      const lbann_data::Selu& ell = layer.selu();
      if (layout == data_layout::MODEL_PARALLEL) {
        d = new selu_layer<data_layout::MODEL_PARALLEL>(
          comm,
          ell.alpha(),
          ell.scale()
        );
      } else {
        d = new selu_layer<data_layout::DATA_PARALLEL>(
          comm,
          ell.alpha(),
          ell.scale()
        );
      }
    }

    //////////////////////////////////////////////////////////////////
    // LAYER: tanh
    //////////////////////////////////////////////////////////////////
    else if (layer.has_tanh()) {
      //const lbann_data::Tanh& ell = layer.tanh();
      if (layout == data_layout::MODEL_PARALLEL) {
        d = new tanh_layer<data_layout::MODEL_PARALLEL>(comm);
      } else {
        d = new tanh_layer<data_layout::DATA_PARALLEL>(comm);
      }
    }

    //////////////////////////////////////////////////////////////////
    // LAYER: softplus
    //////////////////////////////////////////////////////////////////
    else if (layer.has_softplus()) {
      //const lbann_data::Softplus& ell = layer.softplus();
      if (layout == data_layout::MODEL_PARALLEL) {
        d = new softplus_layer<data_layout::MODEL_PARALLEL>(comm);
      } else {
        d = new softplus_layer<data_layout::DATA_PARALLEL>(comm);
      }
    }

    //////////////////////////////////////////////////////////////////
    // LAYER: smooth_relu
    //////////////////////////////////////////////////////////////////
    else if (layer.has_smooth_relu()) {
      //const lbann_data::SmoothRelu& ell = layer.smooth_relu();
      if (layout == data_layout::MODEL_PARALLEL) {
        d = new smooth_relu_layer<data_layout::MODEL_PARALLEL>(comm);
      } else {
        d = new smooth_relu_layer<data_layout::DATA_PARALLEL>(comm);
      }
    }

    //////////////////////////////////////////////////////////////////
    // LAYER: leaky_relu
    //////////////////////////////////////////////////////////////////
    else if (layer.has_leaky_relu()) {
      const lbann_data::LeakyRelu& ell = layer.leaky_relu();
      if (layout == data_layout::MODEL_PARALLEL) {
        d = new leaky_relu_layer<data_layout::MODEL_PARALLEL>(
          comm,
          ell.leak()
        );
      } else {
        d = new leaky_relu_layer<data_layout::DATA_PARALLEL>(
          comm,
          ell.leak()
        );
      }
    }

    //////////////////////////////////////////////////////////////////
    // LAYER: id
    //////////////////////////////////////////////////////////////////
    else if (layer.has_id()) {
      //const lbann_data::ID& ell = layer.id();
      if (layout == data_layout::MODEL_PARALLEL) {
        d = new id_layer<data_layout::MODEL_PARALLEL>(comm);
      } else {
        d = new id_layer<data_layout::DATA_PARALLEL>(comm);
      }
    }

    //////////////////////////////////////////////////////////////////
    // LAYER: elu
    //////////////////////////////////////////////////////////////////
    else if (layer.has_elu()) {
      const lbann_data::ELU& ell = layer.elu();
      if (layout == data_layout::MODEL_PARALLEL) {
        d = new elu_layer<data_layout::MODEL_PARALLEL>(
          comm,
          ell.alpha()
        );
      } else {
        d = new elu_layer<data_layout::DATA_PARALLEL>(
          comm,
          ell.alpha()
        );
      }
    }

    //#####

    //////////////////////////////////////////////////////////////////
    // LAYER: atan
    //////////////////////////////////////////////////////////////////
    else if (layer.has_atan()) {
      if (layout == data_layout::MODEL_PARALLEL) {
        d = new atan_layer<data_layout::MODEL_PARALLEL>(comm);
      } else {
        d = new atan_layer<data_layout::DATA_PARALLEL>(comm);
      }
    } 

    //////////////////////////////////////////////////////////////////
    // LAYER: bent_identity
    //////////////////////////////////////////////////////////////////
    else if (layer.has_bent_identity()) {
      if (layout == data_layout::MODEL_PARALLEL) {
        d = new bent_identity_layer<data_layout::MODEL_PARALLEL>(comm);
      } else {
        d = new bent_identity_layer<data_layout::DATA_PARALLEL>(comm);
      }
    } 

    //////////////////////////////////////////////////////////////////
    // LAYER: exponential
    //////////////////////////////////////////////////////////////////
    else if (layer.has_exponential()) {
      if (layout == data_layout::MODEL_PARALLEL) {
        d = new exponential_layer<data_layout::MODEL_PARALLEL>(comm);
      } else {
        d = new exponential_layer<data_layout::DATA_PARALLEL>(comm);
      }
    } 

    //////////////////////////////////////////////////////////////////
    // LAYER: swish
    //////////////////////////////////////////////////////////////////
    else if (layer.has_swish()) {
      if (layout == data_layout::MODEL_PARALLEL) {
        d = new swish_layer<data_layout::MODEL_PARALLEL>(comm);
      } else {
        d = new swish_layer<data_layout::DATA_PARALLEL>(comm);
      }
    } 

    //////////////////////////////////////////////////////////////////
    // LAYER: dropout
    //////////////////////////////////////////////////////////////////
    else if (layer.has_dropout()) {
      const lbann_data::Dropout& ell = layer.dropout();
      if (layout == data_layout::MODEL_PARALLEL) {
        d = new dropout<data_layout::MODEL_PARALLEL>(
          comm,
          ell.keep_prob());
      } else {
        d = new dropout<data_layout::DATA_PARALLEL>(
          comm,
          ell.keep_prob());
      }
    }

    //////////////////////////////////////////////////////////////////
    // LAYER: softmax
    //////////////////////////////////////////////////////////////////
    else if (layer.has_softmax()) {
      //const lbann_data::Softmax& ell = layer.softmax();
      if (layout == data_layout::MODEL_PARALLEL) {
        d = new softmax_layer<data_layout::MODEL_PARALLEL>(comm, cudnn);
      } else {
        d = new softmax_layer<data_layout::DATA_PARALLEL>(comm,cudnn);
      }
    }

    //////////////////////////////////////////////////////////////////
    // LAYER: target_partitioned_minibatch
    //////////////////////////////////////////////////////////////////
    else if (layer.has_target_partitioned_minibatch()) {
      const lbann_data::TargetPartitionedMinibatch& ell = layer.target_partitioned_minibatch();
      if (layout == data_layout::MODEL_PARALLEL and master) {
        err << __FILE__ << " " << __LINE__ << " :: target_layer_partitioned_minibatch "
            << "does not support MODEL_PARALLEL layouts";
        throw lbann_exception(err.str());
      } else {
        d = new  target_layer_partitioned_minibatch<data_layout::DATA_PARALLEL>(
          comm,
          nullptr,
          m.num_parallel_readers(),
          data_readers,
          ell.shared_data_reader(),
          ell.for_regression());
      }
    }

    //////////////////////////////////////////////////////////////////
    // LAYER: target_distributed_minibatch
    //////////////////////////////////////////////////////////////////
    else if (layer.has_target_distributed_minibatch()) {
      const lbann_data::TargetDistributedMinibatch& ell = layer.target_distributed_minibatch();
      if (layout == data_layout::MODEL_PARALLEL) {
        d = new  target_layer_distributed_minibatch<data_layout::MODEL_PARALLEL>(
          comm,
          nullptr,
          m.num_parallel_readers(),
          data_readers,
          ell.shared_data_reader(),
          ell.for_regression());
      } else {
        d = new  target_layer_distributed_minibatch<data_layout::DATA_PARALLEL>(
          comm,
          nullptr,
          m.num_parallel_readers(),
          data_readers,
          ell.shared_data_reader(),
          ell.for_regression());
      }
    }

    //////////////////////////////////////////////////////////////////
    // ERROR
    //////////////////////////////////////////////////////////////////
    else {
      if (master) {
        err << __FILE__ << " " << __LINE__
            << " :: unknown or unsupported layer type";
        throw lbann_exception(err.str());
      }
    }

    // Set layer name
    std::string layer_name = layer.name();
    if (!layer_name.empty()) {
      d->set_name(layer_name);
    } else {
      layer_name = d->get_name();
    }
    if (master and layer_is_in_model(layer_name)) {
      err << __FILE__ << " " << __LINE__
          << " :: layer name " << layer_name << " is not unique" ;
      throw lbann_exception(err.str());
    }

    // Add layer to model
    model->add_layer(d);
    model_layers[layer_name] = d;
    model_layer_names.push_back(layer_name);

  }

  setup_pointers(proto_layers, model, master);

}

lbann_summary * construct_summarizer(const lbann_data::Model &m, lbann_comm *comm) {
  lbann_summary *summary = nullptr;
  bool master = comm->am_world_master();
  int size = m.callback_size();
  for (int j=0; j<size; j++) {
    const lbann_data::Callback& callback = m.callback(j);
    if (callback.has_summary()) {
      const lbann_data::CallbackSummary& c = callback.summary();
      if (master) {
        cout << "constructing summarizer with dir: " << c.dir() << endl;
      }

      //check to see if directory exists
      struct stat sb;
      if (! ( stat(c.dir().c_str(), &sb) == 0 && S_ISDIR(sb.st_mode) )) {
        if (master) {
          throw lbann_exception(
            std::string {} + __FILE__ + " " + std::to_string(__LINE__) + " :: " +
            "summary directory " + c.dir() + " does not exist");
        }    
      }
      summary = new lbann_summary(c.dir(), comm);
    }
  }
  return summary;
}


void choose_imcomm_callback_weights(lbann_comm *comm,
                                    const lbann_data::Model& m,
                                    std::unordered_set<std::string> &include_list,
                                    std::unordered_set<std::string> &exclude_list) {
  const bool master = comm->am_world_master();
  const int num_weights = m.weights_size();
  for (int j=0; j<num_weights; j++) {
    const lbann_data::Weights& w = m.weights(j);
    switch (w.imcomm()) {
      case lbann_data::Imcomm::DEFAULT :
        break;
      case lbann_data::Imcomm::EXCLUDE :
        exclude_list.insert(w.name());
        if (master) {
          std::cout << "EXPLICITLY EXCLUDING: " << w.name() << std::endl;
        }
        break;
      case lbann_data::Imcomm::INCLUDE :
        include_list.insert(w.name());
        if (master) {
          std::cout << "EXPLICITLY INCLUDING: " << w.name() << std::endl;
        }
        break;
      //todo TODO need error checking here
      case lbann_data::Imcomm::Imcomm_INT_MIN_SENTINEL_DO_NOT_USE_ :
        break;
      case lbann_data::Imcomm::Imcomm_INT_MAX_SENTINEL_DO_NOT_USE_ :
        break;
    }
  }

}

void init_callbacks(
  lbann_comm *comm,
  lbann::model *model,
  std::map<execution_mode, lbann::generic_data_reader *>& data_readers,
  const lbann_data::LbannPB& p)
{
  std::stringstream err;
  bool master = comm->am_world_master();

  const lbann_data::Model& m = p.model();
  if (master) cerr << endl << "starting init_callbacks; size: " << m.callback_size() << endl;

  
  //the same summarizer is passed to all call backs that take a summarizer;
  //construct_summarizer returns this summarizer, which may be a nullptr
  lbann_summary *summarizer = construct_summarizer(m, comm);


  //loop over the callbacks
  int size = m.callback_size();
  for (int j=0; j<size; j++) {
    const lbann_data::Callback& callback = m.callback(j);

    //////////////////////////////////////////////////////////////////
    // CALLBACK: ltfb
    //////////////////////////////////////////////////////////////////
    if (callback.has_ltfb()) {
      const lbann_data::CallbackLTFB &c = callback.ltfb();
      lbann_callback_ltfb *ltfb_cb = new lbann_callback_ltfb(c.round_size(), summarizer);
      model->add_callback(ltfb_cb);
    }

    //////////////////////////////////////////////////////////////////
    // CALLBACK: save_images
    //////////////////////////////////////////////////////////////////
    if (callback.has_save_images()) {
      const lbann_data::CallbackSaveImages& c = callback.save_images();
      string image_dir = c.image_dir();
      string extension = c.extension();
      generic_data_reader *reader = data_readers[execution_mode::training];
      lbann_callback_save_images *image_cb = new lbann_callback_save_images(reader, image_dir, extension);
      model->add_callback(image_cb);
    }

    //////////////////////////////////////////////////////////////////
    // CALLBACK: print
    //////////////////////////////////////////////////////////////////
    if (callback.has_print()) {
      const lbann_data::CallbackPrint& c = callback.print();
      if (c.interval() > 0) {
        if (master) {
          cout << "adding print callback with interval: " << c.interval() << endl;
        }
        lbann_callback_print *print_cb = new lbann_callback_print(c.interval());
        model->add_callback(print_cb);
      }
    }

    //////////////////////////////////////////////////////////////////
    // CALLBACK: timer
    //////////////////////////////////////////////////////////////////
    if (callback.has_timer()) {
      lbann_callback_timer *timer_cb = new lbann_callback_timer(summarizer);
      model->add_callback(timer_cb);
    }

    //////////////////////////////////////////////////////////////////
    // CALLBACK: summary
    //////////////////////////////////////////////////////////////////
    if (callback.has_summary()) {
      const lbann_data::CallbackSummary& c = callback.summary();
      lbann_callback_summary *summary_cb = new lbann_callback_summary(summarizer, c.batch_interval(), c.mat_interval());
      model->add_callback(summary_cb);
    }

    //////////////////////////////////////////////////////////////////
    // CALLBACK: dump_weights
    //////////////////////////////////////////////////////////////////
    if (callback.has_dump_weights()) {
      const lbann_data::CallbackDumpWeights& c = callback.dump_weights();
      if (master) {
        cout << "adding dump weights callback with basename: " << c.basename()
             << " and interval: " << c.interval() << endl;
      }
      lbann_callback_dump_weights *weights_cb = new lbann_callback_dump_weights(c.basename(), c.interval());
      model->add_callback(weights_cb);
    }

    //////////////////////////////////////////////////////////////////
    // CALLBACK: dump_activations
    //////////////////////////////////////////////////////////////////
    if (callback.has_dump_activations()) {
      const lbann_data::CallbackDumpActivations& c = callback.dump_activations();
      if (master) {
        cout << "adding dump activations callback with basename: " << c.basename()
             << " and interval: " << c.interval() << endl;
      }
      lbann_callback_dump_activations *activations_cb = new lbann_callback_dump_activations(c.basename(), c.interval());
      model->add_callback(activations_cb);
    }

    //////////////////////////////////////////////////////////////////
    // CALLBACK: dump_gradients
    //////////////////////////////////////////////////////////////////
    if (callback.has_dump_gradients()) {
      const lbann_data::CallbackDumpGradients& c = callback.dump_gradients();
      if (master) {
        cout << "adding dump gradients callback with basename: " << c.basename()
             << " and interval: " << c.interval() << endl;
      }
      lbann_callback_dump_gradients *gradients_cb = new lbann_callback_dump_gradients(c.basename(), c.interval());
      model->add_callback(gradients_cb);
    }

    //////////////////////////////////////////////////////////////////
    // CALLBACK: dump_mb_indices
    //////////////////////////////////////////////////////////////////
    if (callback.has_dump_mb_indices()) {
      const lbann_data::CallbackDumpMBIndices& c = callback.dump_mb_indices();
      if (master) {
        cout << "adding dump I/O callback with basename: " << c.basename()
             << " and interval: " << c.interval() << endl;
      }
      lbann_callback_dump_minibatch_sample_indices *mb_indices_cb = new lbann_callback_dump_minibatch_sample_indices(c.basename(), c.interval());
      model->add_callback(mb_indices_cb);
    }

    //////////////////////////////////////////////////////////////////
    // CALLBACK: check_dataset
    //////////////////////////////////////////////////////////////////
    if (callback.has_check_dataset()) {
      //const lbann_data::CallbackCheckDataset& c = callback.check_dataset();
      if (master) {
        cout << "adding callback to check the dataset" << endl;
      }
      lbann_callback_check_dataset *check_dataset_cb = new lbann_callback_check_dataset();
      model->add_callback(check_dataset_cb);
    }

    //////////////////////////////////////////////////////////////////
    // CALLBACK: disp_io_stats
    //////////////////////////////////////////////////////////////////
    if (callback.has_disp_io_stats()) {
      const lbann_data::CallbackDispIOStats& c = callback.disp_io_stats();
      std::stringstream s(c.layers());
      std::unordered_set<Layer*> which;
      std::string a;
      while (s >> a) {
        if (master and not layer_is_in_model(a)) {
          err << __FILE__ << " " << __LINE__
              << " :: callback disp_io_stats: could not find layer " << a;
          throw lbann_exception(err.str());
        }
        which.insert(model_layers[a]);
        if (master) {
          cout << "adding display I/O stats callback for layer " << a;
        }
      }
      lbann_callback_io *io_cb = new lbann_callback_io(which);
      model->add_callback(io_cb);
    }

    //////////////////////////////////////////////////////////////////
    // CALLBACK: imcomm
    //////////////////////////////////////////////////////////////////
    if (callback.has_imcomm()) {
      const lbann_data::CallbackImComm& c = callback.imcomm();
      if (master) {
        cout << "adding imcomm callback\n";
      }
      std::unordered_set<std::string> include_list, exclude_list;
      choose_imcomm_callback_weights(comm, m, include_list, exclude_list);
      if (c.all_optimizers()) {
        for (auto it : model_weights) {
          std::string name = it.second->get_name();
          if (exclude_list.find(name) == exclude_list.end()) {
            if (master) {
              std::cout << "ADDING to IMCOMM: " << name << std::endl;
            }
            include_list.insert(name);
          } else {
            if (master) {
              std::cout << "WOULD ADD TO IMCOMM, but was explicitly excluded: " 
                        << name << std::endl;
            } 
          }
        }  
      }
      std::unordered_set<weights*> weights_list;
      for (std::string name : include_list) {
        if (master && !weights_are_in_model(name)) {
          err << __FILE__ << " " << __LINE__
              << " :: callback imcomm: could not find " << name;
          throw lbann_exception(err.str());
        }
        weights_list.insert(model_weights[name]);
      }
      lbann_callback_imcomm::comm_type c_type = get_comm_type(c.intermodel_comm_method(), master);
      lbann_callback_imcomm *im = new lbann_callback_imcomm(c_type, weights_list, summarizer);
      model->add_callback(im);
    }

    //////////////////////////////////////////////////////////////////
    // CALLBACK: step_learning_rate
    //////////////////////////////////////////////////////////////////
    if (callback.has_step_learning_rate()) {
      const lbann_data::CallbackStepLearningRate &c = callback.step_learning_rate();
      std::stringstream s(c.weights());
      std::unordered_set<weights*> weights_list;
      std::string name;
      while (s >> name) {
        if (master && !weights_are_in_model(name)) {
          err << __FILE__ << " " << __LINE__
              << " :: callback step_learning_rate: could not find " << name;
          throw lbann_exception(err.str());
        }
        weights_list.insert(model_weights[name]);
      }
      lbann_callback_adaptive_learning_rate *learn
        = new lbann_callback_adaptive_learning_rate(c.step(), c.amt(), weights_list);
      model->add_callback(learn);
    }

    //////////////////////////////////////////////////////////////////
    // CALLBACK: adaptive_learning_rate
    //////////////////////////////////////////////////////////////////
    if (callback.has_adaptive_learning_rate()) {
      const lbann_data::CallbackAdaptiveLearningRate &c = callback.adaptive_learning_rate();
      std::stringstream s(c.weights());
      std::unordered_set<weights*> weights_list;
      std::string name;
      while (s >> name) {
        if (master && !weights_are_in_model(name)) {
          err << __FILE__ << " " << __LINE__
              << " :: callback adaptive_learning_rate: could not find " << name;
          throw lbann_exception(err.str());
        }
        weights_list.insert(model_weights[name]);
      }
      lbann_callback_adaptive_learning_rate *learn
        = new lbann_callback_adaptive_learning_rate(c.patience(), c.amt(), weights_list);
      model->add_callback(learn);
    }

    //////////////////////////////////////////////////////////////////
    // CALLBACK: debug
    //////////////////////////////////////////////////////////////////
    if (callback.has_debug()) {
      const lbann_data::CallbackDebug& c = callback.debug();
      if (master) {
        cout << "adding debugging callback for phase: " << c.phase() << endl;
      }
      lbann_callback_debug *debug_cb = nullptr;
      if(c.phase() == "train" || c.phase() == "training") {
        debug_cb = new lbann_callback_debug(execution_mode::training, summarizer);
      } else if (c.phase() == "validation") {
        debug_cb = new lbann_callback_debug(execution_mode::validation, summarizer);
      } else if (c.phase() == "test" || c.phase() == "testing") {
        debug_cb = new lbann_callback_debug(execution_mode::testing, summarizer);
      } else {
        debug_cb = new lbann_callback_debug();
      }
      model->add_callback(debug_cb);
    }

    //////////////////////////////////////////////////////////////////
    // CALLBACK: debug_io
    //////////////////////////////////////////////////////////////////
    if (callback.has_debug_io()) {
      const lbann_data::CallbackDebugIO& c = callback.debug_io();
      if (master) {
        cout << "adding debugging I/O callback for phase: " << c.phase() << endl;
      }
      lbann_callback_debug_io *debug_cb = nullptr;
      if(c.phase() == "train" || c.phase() == "training") {
        debug_cb = new lbann_callback_debug_io(execution_mode::training, c.lvl());
      } else if (c.phase() == "validate" || c.phase() == "validation") {
        debug_cb = new lbann_callback_debug_io(execution_mode::validation, c.lvl());
      } else if (c.phase() == "test" || c.phase() == "testing") {
        debug_cb = new lbann_callback_debug_io(execution_mode::testing, c.lvl());
      } else {
        debug_cb = new lbann_callback_debug_io();
      }
      model->add_callback(debug_cb);
    }

    //////////////////////////////////////////////////////////////////
    // CALLBACK: check_small
    //////////////////////////////////////////////////////////////////
    if (callback.has_check_small()) {
      if (master) {
        std::cout << "adding check_small callback" << std::endl;
      }
      lbann_callback_checksmall *checksmall_cb = new lbann_callback_checksmall();
      model->add_callback(checksmall_cb);
    }

    //////////////////////////////////////////////////////////////////
    // CALLBACK: check_nan
    //////////////////////////////////////////////////////////////////
    if (callback.has_check_nan()) {
      if (master) {
        std::cout << "adding check_nan callback" << std::endl;
      }
      lbann_callback_checknan *checknan_cb = new lbann_callback_checknan();
      model->add_callback(checknan_cb);
    }

    //////////////////////////////////////////////////////////////////
    // CALLBACK: hang
    //////////////////////////////////////////////////////////////////
    if (callback.has_hang()) {
      const lbann_data::CallbackHang& c = callback.hang();
      int rank_to_hang = c.rank();
      if (master) {
        if (rank_to_hang == -1) {
          std::cout << "*** HANGING EVERY RANK IN HANG CALLBACK ***" <<
                    std::endl;
        } else {
          std::cout << "*** HANGING RANK " << rank_to_hang <<
                    " IN HANG CALLBACK ***" << std::endl;
        }
      }
      lbann_callback_hang *hang_cb = new lbann_callback_hang(rank_to_hang);
      model->add_callback(hang_cb);
    }

    //////////////////////////////////////////////////////////////////
    // CALLBACK: drop_fixed_learning_rate
    //////////////////////////////////////////////////////////////////
    if (callback.has_drop_fixed_learning_rate()) {
      const lbann_data::CallbackDropFixedLearningRate& c =
        callback.drop_fixed_learning_rate();
      if (master) {
        std::cout << "adding drop_fixed_learning_rate callback" << std::endl;
      }
      std::stringstream s(c.weights());
      std::unordered_set<weights*> weights_list;
      std::string name;
      while (s >> name) {
        if (master && !weights_are_in_model(name)) {
          err << __FILE__ << " " << __LINE__
              << " :: callback drop_learning_rate: could not find " << name;
          throw lbann_exception(err.str());
        }
        weights_list.insert(model_weights[name]);
      }
      std::vector<int64_t> drop_epochs;
      for (int i = 0; i < c.drop_epoch_size(); ++i) {
        drop_epochs.push_back(c.drop_epoch(i));
      }
      lbann_callback_drop_fixed_learning_rate *dflr = new
      lbann_callback_drop_fixed_learning_rate(
        drop_epochs, c.amt(), weights_list);
      model->add_callback(dflr);
    }

    //////////////////////////////////////////////////////////////////
    // CALLBACK: linear_growth_learning_rate
    //////////////////////////////////////////////////////////////////
    if (callback.has_linear_growth_learning_rate()) {
      const lbann_data::CallbackLinearGrowthLearningRate& c =
        callback.linear_growth_learning_rate();
      if (master) {
        std::cout << "adding linear_growth_learning_rate callback" << std::endl;
      }
      std::stringstream s(c.weights());
      std::unordered_set<weights*> weights_list;
      std::string name;
      while (s >> name) {
        if (master && !weights_are_in_model(name)) {
          err << __FILE__ << " " << __LINE__
              << " :: callback linear_growth_learning_rate: could not find " << name;
          throw lbann_exception(err.str());
        }
        weights_list.insert(model_weights[name]);
      }
      lbann_callback_linear_growth_learning_rate *lglr = new
      lbann_callback_linear_growth_learning_rate(
        c.target(), c.num_epochs(), c.delay(), weights_list);
      model->add_callback(lglr);
    }

    //////////////////////////////////////////////////////////////////
    // CALLBACK: profiler
    //////////////////////////////////////////////////////////////////
    if (callback.has_profiler()) {
      //const lbann_data::CallbackProfiler& c = callback.profiler();
      if (master) {
        cout << "adding profiler callback" << endl;
      }
      lbann_callback_profiler *profiler_cb = new lbann_callback_profiler();
      model->add_callback(profiler_cb);
    }

    //////////////////////////////////////////////////////////////////
    // CALLBACK: step_minibatch
    //////////////////////////////////////////////////////////////////
    if (callback.has_step_minibatch()) {
      const lbann_data::CallbackStepMinibatch& c = callback.step_minibatch();
      if (master) {
        std::cout << "adding step_minibatch callback, start=" <<
          c.starting_mbsize() << ", step=" << c.step() << " ramp=" <<
          c.ramp_time() << std::endl;
      }
      lbann_callback_step_minibatch *step_mb_cb = new
        lbann_callback_step_minibatch(c.starting_mbsize(), c.step(),
                                      c.ramp_time());
      model->add_callback(step_mb_cb);
    }

    //////////////////////////////////////////////////////////////////
    // CALLBACK: minibatch_schedule
    //////////////////////////////////////////////////////////////////
    if (callback.has_minibatch_schedule()) {
      const lbann_data::CallbackMinibatchSchedule& c =
        callback.minibatch_schedule();
      if (master) {
        std::cout << "adding minibatch_schedule callback" << std::endl;
      }
      std::vector<lbann_callback_minibatch_schedule::minibatch_step> steps;
      for (int i = 0; i < c.step_size(); ++i) {
        const lbann_data::MinibatchScheduleStep& step = c.step(i);
        steps.emplace_back(step.epoch(), step.mbsize(), step.lr(),
                           step.ramp_time());
      }
      lbann_callback_minibatch_schedule *mb_sched = new
        lbann_callback_minibatch_schedule(c.starting_mbsize(), steps);
      model->add_callback(mb_sched);
    }

    //////////////////////////////////////////////////////////////////
    // CALLBACK: gradient_check
    //////////////////////////////////////////////////////////////////
    if (callback.has_gradient_check()) {
      const lbann_data::CallbackGradientCheck& c = callback.gradient_check();
      if (master) {
        std::cout << "adding gradient_check callback" << std::endl;
      }
      lbann_callback_gradient_check *gradient_check_cb = new
      lbann_callback_gradient_check(c.step_size(), c.verbose(), c.fail_on_error());
      model->add_callback(gradient_check_cb);
    }

    //////////////////////////////////////////////////////////////////
    // CALLBACK: optimizerwise_adaptive_learning_rate
    //////////////////////////////////////////////////////////////////
    if (callback.has_optimizerwise_adaptive_learning_rate()) {
      const lbann_data::CallbackOptimizerwiseAdaptiveLearningRate& c =
        callback.optimizerwise_adaptive_learning_rate();
      if (master) {
        std::cout << "adding optimizerwise_adaptive_learning_rate callback" <<
          " with scale=" << c.scale() << std::endl;
      }
      std::stringstream s(c.weights());
      std::unordered_set<weights*> weights_list;
      std::string name;
      while (s >> name) {
        if (master && !weights_are_in_model(name)) {
          err << __FILE__ << " " << __LINE__
              << " :: callback optimizerwise_adaptive_learning_rate: could not find " << name;
          throw lbann_exception(err.str());
        }
        weights_list.insert(model_weights[name]);
      }
      lbann_callback_optimizerwise_adaptive_learning_rate *owalr_cb = new
        lbann_callback_optimizerwise_adaptive_learning_rate(c.scale(), weights_list);
      model->add_callback(owalr_cb);
    }
  }

}


model *init_model(lbann_comm *comm, optimizer *default_optimizer, const lbann_data::LbannPB& p)
{
  std::stringstream err;
  bool master = comm->am_world_master();

  //sequential_model *model = 0;
  model *model = 0;

  const lbann_data::Model& m = p.model();
  const string name = m.name();
  const string obj_fn_name = m.objective_function();
  uint mini_batch_size = m.mini_batch_size();

  //instantiate the objective function
  objective_functions::objective_function *obj = 0;
  if (obj_fn_name == "cross_entropy") {
    obj = new objective_functions::cross_entropy();
  } else if (obj_fn_name == "cross_entropy_with_uncertainty") {
    obj = new objective_functions::cross_entropy_with_uncertainty();
  } else if (obj_fn_name == "mean_squared_error") {
    obj = new objective_functions::mean_squared_error();
  } else if (obj_fn_name == "binary_cross_entropy") {
    obj = new objective_functions::binary_cross_entropy();
  } else if (obj_fn_name == "geom_negloglike") {
    obj = new objective_functions::geom_negloglike();
  } else if (obj_fn_name == "mean_absolute_deviation") {
    obj = new objective_functions::mean_absolute_deviation();
  } else if (obj_fn_name == "poisson_negloglike") {
    obj = new objective_functions::poisson_negloglike();
  } else if (obj_fn_name == "polya_negloglike") {
    obj = new objective_functions::polya_negloglike();
  } else {
    if (master) {
      err << __FILE__ << " " << __LINE__
          << " :: init_model() - unknown objective function name: " << obj_fn_name
          << std::endl << "; should be one of: binary_cross_entropy, cross_entropy, cross_entropy_with_uncertainty, geom_negloglike, mean_absolute_deviation, mean_squared_error, poisson_negloglike, polya_negloglike";
      throw lbann_exception(err.str());
    }
  }

  //instantiate the network; layers will be added in a separate function call
  if (name == "sequential_model") {
    model = new sequential_model(comm, mini_batch_size, obj, default_optimizer);
    if (master) std::cout << "instantiating sequential_model\n";
  } 
  else if (name == "dag_model") {
    model = new dag_model(comm, mini_batch_size, obj, default_optimizer);
    if (master) std::cout << "instantiating dag_model\n";
  } else if(name == "planar_model") {
#if 0
    if (m.has_planar()) {
      const lbann_data::Model::Planar& planar = m.planar();
      if (planar.has_simple()) {
        const int num_heads = planar.simple().num_heads();
        model = new planar_model(mini_batch_size, comm, obj, optimizer_fac, num_heads);
      } else if (planar.has_regular()) {
        // TODO: parse the vector and pass it to the overloaded constructor
        // vector<int> outdegrees_fanout;
        // vector<int> outdegrees_fanin;
      }
    } else {
      err << __FILE__ << " " << __LINE__
          << " :: init_model() - " << name << " needs definition" << endl;
      throw lbann_exception(err.str());
    }
    if (master) std::cout << "instantiating planar_model\n";
#else
    if (master) {
      err << __FILE__ << " " << __LINE__
          << " :: planar model is currently not supported";
      throw lbann_exception(err.str());
    }
#endif // 0      
  } else if (name == "greedy_layerwise_autoencoder") {
    model = new greedy_layerwise_autoencoder(comm, mini_batch_size, obj, default_optimizer);
    if (master) std::cout << "instantiating greedy_layerwise_autoencoder\n";
  } 
  else {
    if (master) {
      err << __FILE__ << " " << __LINE__
          << " :: init_model() - unknown model name: " << name << endl
          << "; should be one of: sequential_model, dag_model, greedy_layerwise_autoencoder";
      throw lbann_exception(err.str());
    }
  }

  //get data layout
  const data_layout layout = get_data_layout(m.data_layout());
  if (master and layout == data_layout::invalid) {
    err << __FILE__ << " " << __LINE__ << " :: "
        << "model has invalid data layout " << m.data_layout();
    throw lbann_exception(err.str());
  }

  //add the metrics
  for (int j=0; j<m.metric_size(); j++) {
    const lbann_data::Metric &metric = m.metric(j);
    if (metric.has_categorical_accuracy()) {
      if (layout == data_layout::MODEL_PARALLEL) {
        model->add_metric(new metrics::categorical_accuracy<data_layout::MODEL_PARALLEL>(comm));
      } else {
        model->add_metric(new metrics::categorical_accuracy<data_layout::DATA_PARALLEL>(comm));
      }
    } else if (metric.has_mean_squared_error()) {
      if (layout == data_layout::MODEL_PARALLEL) {
        model->add_metric(new metrics::mean_squared_error<data_layout::MODEL_PARALLEL>(comm));
      } else {
        model->add_metric(new metrics::mean_squared_error<data_layout::DATA_PARALLEL>(comm));
      }
    } else if (metric.has_pearson_correlation()) {
      if (layout == data_layout::MODEL_PARALLEL) {
        model->add_metric(new metrics::pearson_correlation<data_layout::MODEL_PARALLEL>(comm));
      } else {
        model->add_metric(new metrics::pearson_correlation<data_layout::DATA_PARALLEL>(comm));
      }
    } else if (metric.has_top_k_categorical_accuracy()) {
      const lbann_data::TopKCategoricalAccuracy &a = metric.top_k_categorical_accuracy();
      if (layout == data_layout::MODEL_PARALLEL) {
        model->add_metric(new metrics::top_k_categorical_accuracy<data_layout::MODEL_PARALLEL>(a.top_k(), comm));
      } else {
        model->add_metric(new metrics::top_k_categorical_accuracy<data_layout::DATA_PARALLEL>(a.top_k(), comm));
      }
    }
  }

  //set checkpoint values
  model->set_checkpoint_dir(m.checkpoint_dir());
  model->set_checkpoint_epochs(m.checkpoint_epochs());
  model->set_checkpoint_steps(m.checkpoint_steps());
  model->set_checkpoint_secs(m.checkpoint_secs());

  return model;
}

optimizer *init_default_optimizer(lbann_comm *comm,
                                  cudnn::cudnn_manager *cudnn,
                                  const lbann_data::LbannPB& params)
{
  optimizer *opt = nullptr;
  const lbann_data::Optimizer &opt_params = params.optimizer();
  if (opt_params.has_sgd()) {
    const lbann_data::Sgd &sgd_params = opt_params.sgd();
    opt = new sgd(sgd_params.learn_rate(),
                  sgd_params.momentum(),
                  sgd_params.nesterov());
  }
  if (opt_params.has_adagrad()) {
    const lbann_data::Adagrad &adagrad_params = opt_params.adagrad();
    opt = new adagrad(adagrad_params.learn_rate(),
                      adagrad_params.eps());
  }
  if (opt_params.has_rmsprop()) {
    const lbann_data::Rmsprop &rmsprop_params = opt_params.rmsprop();
    opt = new rmsprop(rmsprop_params.learn_rate(),
                      rmsprop_params.decay_rate(),
                      rmsprop_params.eps());
  }
  if (opt_params.has_adam()) {
    const lbann_data::Adam &adam_params = opt_params.adam();
    opt = new adam(adam_params.learn_rate(),
                   adam_params.beta1(),
                   adam_params.beta2(),
                   adam_params.eps());
  }
  if (opt_params.has_hypergradient_adam()) {
    const lbann_data::HypergradientAdam &hypergradient_adam_params = opt_params.hypergradient_adam();
    opt = new hypergradient_adam(hypergradient_adam_params.init_learning_rate(),
                                 hypergradient_adam_params.hyper_learning_rate(),
                                 hypergradient_adam_params.beta1(),
                                 hypergradient_adam_params.beta2(),
                                 hypergradient_adam_params.eps());
  }

  return opt;
}


void init_data_readers(bool master, const lbann_data::LbannPB& p, std::map<execution_mode, generic_data_reader *>& data_readers)
{
  std::stringstream err;

  const lbann_data::DataReader & d_reader = p.data_reader();
  int size = d_reader.reader_size();

  for (int j=0; j<size; j++) {
    const lbann_data::Reader& readme = d_reader.reader(j);
    // This is a temporary measure until we individually setup data reader specific preprocessors
    bool set_up_generic_preprocessor = true;

    const string& name = readme.name();

    const bool shuffle = readme.shuffle();

    generic_data_reader *reader = 0;
    generic_data_reader *reader_validation = 0;

    if ((name == "imagenet_org") || (name == "mnist") || (name == "cifar10")) {
      init_org_image_data_reader(readme, master, reader);
      set_up_generic_preprocessor = false;
    } else if ((name == "imagenet") || (name == "imagenet_single") || (name == "imagenet_patches")) {
      init_image_data_reader(readme, master, reader);
      set_up_generic_preprocessor = false;
    } else if (name == "nci") {
      reader = new data_reader_nci(shuffle);
    } else if (name == "csv") {
      csv_reader* reader_csv = new csv_reader(shuffle);
      reader_csv->set_label_col(readme.label_col());
      reader_csv->set_response_col(readme.response_col());
      reader_csv->disable_labels(readme.disable_labels()); 
      reader_csv->enable_responses(readme.disable_responses());
      reader_csv->set_separator(readme.separator()[0]);
      reader_csv->set_skip_cols(readme.skip_cols());
      reader_csv->set_skip_rows(readme.skip_rows());
      reader_csv->set_has_header(readme.has_header());
      reader = reader_csv;
    } else if (name == "numpy") {
      numpy_reader* reader_numpy = new numpy_reader(shuffle);
      reader_numpy->set_has_labels(!readme.disable_labels());
      reader_numpy->set_has_responses(!readme.disable_responses());
      reader = reader_numpy;
    } else if (name == "merge_samples") {
      auto paths = glob(readme.data_file_pattern());
      std::vector<generic_data_reader*> npy_readers;
      for (const auto path : paths) {
        if (readme.format() == "numpy") {
          numpy_reader *reader_numpy = new numpy_reader(false);
          reader_numpy->set_data_filename(path);
          reader_numpy->set_has_labels(!readme.disable_labels());
          reader_numpy->set_has_responses(!readme.disable_responses());
          npy_readers.push_back(reader_numpy);
        } else if (readme.format() == "csv") {
          csv_reader* reader_csv = new csv_reader(shuffle);
          reader_csv->set_data_filename(path);
          reader_csv->set_label_col(readme.label_col());
          reader_csv->set_response_col(readme.response_col());
          reader_csv->disable_labels(readme.disable_labels());
          reader_csv->enable_responses(readme.disable_responses());
          reader_csv->set_separator(readme.separator()[0]);
          reader_csv->set_skip_cols(readme.skip_cols());
          reader_csv->set_skip_rows(readme.skip_rows());
          reader_csv->set_has_header(readme.has_header());
          npy_readers.push_back(reader_csv);
        } else {
          err << __FILE__ << " " << __LINE__ << " :: unknown format for merged data reader: "
              << name;
          throw lbann_exception(err.str());
        }
      }
      data_reader_merge_samples* merged_reader = new data_reader_merge_samples(npy_readers, shuffle);
      reader = merged_reader;
    } else if (name == "synthetic") {
      reader = new data_reader_synthetic(readme.num_samples(), readme.num_features(), shuffle);
    } else if (name == "ascii") {
      reader = new ascii_reader(5, shuffle);
    } else {
      if (master) {
        err << __FILE__ << " " << __LINE__ << " :: unknown name for data reader: "
            << name;
        throw lbann_exception(err.str());
      }
    }

    if (readme.data_filename() != "") {
      reader->set_data_filename( readme.data_filename() );
    }
    if (readme.label_filename() != "") {
      reader->set_label_filename( readme.label_filename() );
    }
    if (readme.data_filedir() != "") {
      reader->set_file_dir( readme.data_filedir() );
    }

    reader->set_absolute_sample_count( readme.absolute_sample_count() );
    reader->set_use_percent( readme.percent_of_data_to_use() );

    if (set_up_generic_preprocessor) {
      init_generic_preprocessor(readme, master, reader);
    }

    if (readme.role() == "train") {
      reader->set_role("train");
    } else if (readme.role() == "test") {
      reader->set_role("test");
    } else {
      reader->set_role("error");
    }
    if (readme.role() == "train") {
      reader->set_validation_percent( readme.validation_percent() );
    }

    reader->set_master(master);

    reader->load();

    if (readme.role() == "train") {
      data_readers[execution_mode::training] = reader;
    } else if (readme.role() == "test") {
      data_readers[execution_mode::testing] = reader;
    }

    if (readme.role() == "train") {
      if (name == "mnist") {
        reader_validation = new mnist_reader(shuffle);
        (*(mnist_reader *)reader_validation) = (*(mnist_reader *)reader);
      } else if (name == "imagenet_org") {
        reader_validation = new imagenet_reader_org(shuffle);
        (*(imagenet_reader_org *)reader_validation) = (*(imagenet_reader_org *)reader);
      } else if (name == "imagenet") {
        reader_validation = new imagenet_reader(*dynamic_cast<const imagenet_reader*>(reader));
      } else if (name == "imagenet_single") {
        reader_validation = new imagenet_reader_single(*dynamic_cast<const imagenet_reader_single*>(reader));
      } else if (name == "imagenet_patches") {
        reader_validation = new imagenet_reader_patches(*dynamic_cast<const imagenet_reader_patches*>(reader));
      } else if (name == "nci") {
        reader_validation = new data_reader_nci(shuffle);
        (*(data_reader_nci *)reader_validation) = (*(data_reader_nci *)reader);
      } else if (name == "csv") {
        reader_validation = new csv_reader(shuffle);
        (*(csv_reader *)reader_validation) = (*(csv_reader *)reader);
      } else if (name == "numpy") {
        reader_validation = new numpy_reader(shuffle);
        (*(numpy_reader *)reader_validation) = (*(numpy_reader *)reader);
      } else if (name == "merge_samples") {
        reader_validation = new data_reader_merge_samples(*(data_reader_merge_samples *)reader);
      } else if (name == "cifar10") {
        reader_validation = new cifar10_reader(shuffle);
        (*(cifar10_reader *)reader_validation) = (*(cifar10_reader *)reader);
        /*
        } else if (name == "synthetic") {
        reader_validation = new data_reader_synthetic(shuffle);
        */
      } else if (name == "ascii") {
        reader_validation = new ascii_reader(5, shuffle);
        (*(ascii_reader *)reader_validation) = (*(ascii_reader *)reader);
      }

      reader_validation->swap_role("validate");
      reader_validation->use_unused_index_set();

      if (master) {
        size_t num_train = reader->get_num_data();
        size_t num_validate = reader_validation->get_num_data();
        double validate_percent = ((double) num_validate / (double) (num_train+num_validate))*100.0;
        double train_percent = ((double) num_train / (double) (num_train+num_validate))*100.0;
        cout << "Training using " << train_percent << "% of the training data set, which is " << reader->get_num_data() << " samples." << endl
             << "Validating training using " << validate_percent << "% of the training data set, which is " << reader_validation->get_num_data() << " samples." << endl;
      }

      data_readers[execution_mode::validation] = reader_validation;
    }
  }
}

void read_prototext_file(string fn, lbann_data::LbannPB& pb, bool master)
{
  std::stringstream err;
  int fd = open(fn.c_str(), O_RDONLY);
  if (fd == -1) {
    if (master) {
      err <<  __FILE__ << " " << __LINE__ << " :: failed to open " << fn << " for reading";
      throw lbann_exception(err.str());
    }
  }
  google::protobuf::io::FileInputStream *input = new google::protobuf::io::FileInputStream(fd);
  bool success = google::protobuf::TextFormat::Parse(input, &pb);
  if (!success) {
    if (master) {
      err <<  __FILE__ << " " << __LINE__ << " :: failed to read or parse prototext file: " << fn << endl;
      throw lbann_exception(err.str());
    }
  }
  input->Close();
  delete input;
}

bool write_prototext_file(const char *fn, lbann_data::LbannPB& pb)
{
  int fd = open(fn, O_APPEND | O_CREAT | O_TRUNC, 0644);
  if (fd == -1) {
    return false;
  }
  google::protobuf::io::FileOutputStream *output = new google::protobuf::io::FileOutputStream(fd);
  if (!google::protobuf::TextFormat::Print(pb, output)) {
    close(fd);
    delete output;
    return false;
  }
  delete output;
  close(fd);
  return true;
}

void set_num_parallel_readers(lbann::lbann_comm *comm, lbann_data::LbannPB& p)
{
  bool master = comm->am_world_master();

  lbann_data::Model *model = p.mutable_model();

  int parallel_io = model->num_parallel_readers();
  if (parallel_io == 0) {
    if (master) {
      cout << "\tMax Parallel I/O Fetch: " << comm->get_procs_per_model() <<
           " (Limited to # Processes)" << endl;
    }
    parallel_io = comm->get_procs_per_model();
    model->set_num_parallel_readers(parallel_io); //adjust the prototext
  } else {
    if (master) {
      cout << "\tMax Parallel I/O Fetch: " << parallel_io << endl;
    }
  }
}

void set_data_readers_filenames(std::string which, lbann_data::LbannPB& p)
{
  options *opts = options::get();
  lbann_data::DataReader *readers = p.mutable_data_reader();
  int size = readers->reader_size();
  for (int j=0; j<size; j++) {
    lbann_data::Reader *r = readers->mutable_reader(j);
    if (r->role() == which) {
      std::stringstream s;
      s << "data_filedir_" << which;
      if (opts->has_string(s.str().c_str())) {
        r->set_data_filedir(opts->get_string(s.str().c_str()));
      }
      s.clear();
      s.str("");
      s << "data_filename_" << which;
      if (opts->has_string(s.str().c_str())) {
        r->set_data_filename(opts->get_string(s.str().c_str()));
      }
      s.clear();
      s.str("");
      s << "label_filename_" << which;
      if (opts->has_string(s.str().c_str())) {
        r->set_label_filename(opts->get_string(s.str().c_str()));
      }
    }
  }
}

void get_cmdline_overrides(lbann::lbann_comm *comm, lbann_data::LbannPB& p)
{
  bool master = comm->am_world_master();
  std::stringstream err;

  options *opts = options::get();
  lbann_data::Model *model = p.mutable_model();
  lbann_data::DataReader *d_reader = p.mutable_data_reader();
  int size = d_reader->reader_size();

  if (opts->has_int("absolute_sample_count")) {
    for (int j=0; j<size; j++) {
      int n = opts->get_int("absolute_sample_count");
      lbann_data::Reader *readme = d_reader->mutable_reader(j);
      readme->set_percent_of_data_to_use(0.0);
      readme->set_absolute_sample_count(n);
    }  
  }

  if (opts->has_string("dag_model")) {
    std::string sanity = model->name();
    if (sanity != "dnn") {
      err << __FILE__ << " " << __LINE__ << " :: "
          << " the current network model is: " << model->name()
          << "; you can only change the model to 'dag_model' if the current model is 'dnn'";
      throw lbann_exception(err.str());
    }
    if (master) {
      std::cout << "\nchanging model from " << model->name() << " to: dag\n\n";
    }
    model->set_name("dag_model");
  }

  if (opts->has_string("data_filedir_train") or opts->has_string("data_filename_train")
      or opts->has_string("label_filename_train")) {
    set_data_readers_filenames("train", p);
  }
  if (opts->has_string("data_filedir_test") or opts->has_string("data_filename_test")
      or opts->has_string("label_filename_test")) {
    set_data_readers_filenames("test", p);
  }

  if (opts->has_string("image_dir")) {
    int sz = model->callback_size();
    for (int j=0; j<sz; j++) {
      lbann_data::Callback *c = model->mutable_callback(j);
      if (c->has_save_images()) {
        lbann_data::CallbackSaveImages *i = c->mutable_save_images();
        i->set_image_dir(opts->get_string("image_dir"));
      }
    }
  }
  if (opts->has_bool("no_im_comm") and opts->get_bool("no_im_comm")) {
    int sz = model->callback_size();
    for (int j=0; j<sz; j++) {
      lbann_data::Callback *c = model->mutable_callback(j);
      if (c->has_imcomm()) {
        c->clear_imcomm();
      }
    }
  }

  if (opts->has_int("mini_batch_size")) {
    model->set_mini_batch_size(opts->get_int("mini_batch_size"));
  }
  if (opts->has_int("num_epochs")) {
    model->set_num_epochs(opts->get_int("num_epochs"));
  }
  if (opts->has_int("block_size")) {
    model->set_block_size(opts->get_int("block_size"));
  }
  if (opts->has_int("procs_per_model")) {
    model->set_procs_per_model(opts->get_int("procs_per_model"));
  }
  if (opts->has_int("num_gpus")) {
    model->set_num_gpus(opts->get_int("num_gpus"));
  }
  if (opts->has_int("num_parallel_readers")) {
    model->set_num_parallel_readers(opts->get_int("num_parallel_readers"));
  }
  if (opts->has_bool("use_cudnn")) {
    model->set_use_cudnn(opts->get_int("use_cudnn"));
  }
  if (opts->has_int("random_seed")) {
    model->set_random_seed(opts->get_int("random_seed"));
  }


  if (opts->has_string("opt")) {
    //defaults
    double learn_rate = opts->has_float("learn_rate") ? opts->get_float("learn_rate") : 0.01;
    double eps = opts->has_float("eps") ? opts->get_float("eps") : 1e-8;
    double beta1 = opts->has_float("beta1") ? opts->get_float("beta1") : 0.9;
    double beta2 = opts->has_float("beta2") ? opts->get_float("beta2") : 0.99;
    double init_learning_rate = opts->has_float("init_learning_rate") ? opts->get_float("init_learning_rate") : 0.01;
    double hyper_learning_rate = opts->has_float("hyper_learning_rate") ? opts->get_float("hyper_learning_rate") : 1e-7;
    double momentum = opts->has_float("momentum") ? opts->get_float("momentum") : 0.9;
    double decay_rate = opts->has_float("decay_rate") ? opts->get_float("decay_rate") : 0.5;
    bool nesterov = opts->has_bool("nesterov") ? opts->get_float("nesterov") : false;

    lbann_data::Optimizer *opt = new lbann_data::Optimizer;

    //construct the new optimizer
    std::string opt_string = opts->get_string("opt");
    if (opt_string == "adagrad") {
      lbann_data::Adagrad *a = new lbann_data::Adagrad;
      a->set_learn_rate(learn_rate);
      a->set_eps(eps);
      opt->set_allocated_adagrad(a);
    } else if (opt_string == "adam") {
      lbann_data::Adam *a = new lbann_data::Adam;
      a->set_learn_rate(learn_rate);
      a->set_eps(eps);
      a->set_beta1(beta1);
      a->set_beta2(beta2);
      opt->set_allocated_adam(a);
    } else if (opt_string == "hypergradient_adam") {
      lbann_data::HypergradientAdam *a = new lbann_data::HypergradientAdam;
      a->set_init_learning_rate(init_learning_rate);
      a->set_hyper_learning_rate(hyper_learning_rate);
      a->set_beta1(beta1);
      a->set_beta2(beta2);
      a->set_eps(eps);
      opt->set_allocated_hypergradient_adam(a);
    } else if (opt_string == "rmsprop") {
      lbann_data::Rmsprop *a = new lbann_data::Rmsprop;
      a->set_learn_rate(learn_rate);
      a->set_decay_rate(decay_rate);
      a->set_eps(eps);
      opt->set_allocated_rmsprop(a);
    } else if (opt_string == "sgd") {
      if (master) std::cerr << "\n\nsetting: sgd\n\n";
      lbann_data::Sgd *a = new lbann_data::Sgd;
      a->set_learn_rate(learn_rate);
      a->set_momentum(momentum);
      a->set_decay_rate(decay_rate);
      a->set_nesterov(nesterov);
      opt->set_allocated_sgd(a);
    } else {
      err << __FILE__ << " " << __LINE__
          << " :: unknown string for --optimizer: " << opt_string
          << " should be on of: adagrad, adam, hypergradient_adam, rmsprop, sgd";
      throw lbann_exception(err.str());
    }
    p.set_allocated_optimizer(opt);
  }
}

void print_parameters(lbann::lbann_comm *comm, lbann_data::LbannPB& p)
{
  if (!comm->am_world_master()) {
    return;
  }

  const lbann_data::Model &m = p.model();

  cout << endl
       << "Running with these parameters:\n"
       << " General:\n"
       << "  datatype size:        " << sizeof(DataType) << endl
       << "  mini_batch_size:      " << m.mini_batch_size() << endl
       << "  num_epochs:           " << m.num_epochs()  << endl
       << "  block_size:           " << m.block_size()  << endl
       << "  procs_per_model:      " << m.procs_per_model()  << endl
       << "  num_gpus:             " << m.num_gpus()  << endl
       << "  num_parallel_readers: " << m.num_parallel_readers()  << endl
       << "  use_cudnn:            " << m.use_cudnn()  << endl
       << "  random_seed:          " << m.random_seed() << endl
       << "  objective_function:   " << m.objective_function()  << endl
       << "  data_layout:          " << m.data_layout()  << endl
       << "     (only used for metrics)\n"
       << "\n"
       << " Optimizer:  ";

  const lbann_data::Optimizer &o = p.optimizer();
  if (o.has_adagrad()) {
    const lbann_data::Adagrad &a = o.adagrad();
    cout << "  Adagrad\n"
         << "  learn_rate: " << a.learn_rate()  << endl
         << "  eps:        " << a.eps()  << endl;
  } else if (o.has_rmsprop()) {
    const lbann_data::Rmsprop &a = o.rmsprop();
    cout <<  "  Rmsprop\n"
         << "  learn_rate: " << a.learn_rate()  << endl
         << "  decay_rate: " << a.decay_rate()  << endl
         << "  eps:        " << a.eps()  << endl;
  } else if (o.has_adam()) {
    const lbann_data::Adam &a = o.adam();
    cout << "  Adam\n"
         << "  learn_rate: " << a.learn_rate()  << endl
         << "  beta1:      " << a.beta1()  << endl
         << "  beta2:      " << a.beta2()  << endl
         << "  eps:        " << a.eps()  << endl;
  } else if (o.has_hypergradient_adam()) {
    const lbann_data::HypergradientAdam &a = o.hypergradient_adam();
    cout << "  HypergradientAdam\n"
         << "  init_learning_rate:  " << a.init_learning_rate()  << endl
         << "  hyper_learning_rate: " << a.hyper_learning_rate()  << endl
         << "  beta1:               " << a.beta1()  << endl
         << "  beta2:               " << a.beta2()  << endl
         << "  eps:                 " << a.eps()  << endl;
  } else if (o.has_sgd()) {
    const lbann_data::Sgd &a = o.sgd();
    cout << "  Sgd\n"
         << "  learn_rate: " << a.learn_rate()  << endl
         << "  momentum:   " << a.momentum()  << endl
         << "  decay_rate: " << a.decay_rate()  << endl
         << "  nesterov:   " << a.nesterov()  << endl;
  }
}

void print_help(lbann::lbann_comm *comm)
{
  if (!comm->am_world_master()) {
    return;
  }

  cerr <<
       "General usage: you need to specify three prototext files, e.g:\n"
       "  srun -n# proto --model=<string> --optimizer=<string> --reader=<string>\n"
       "\n"
       "  However, if you are re-running an experiment from a previously saved\n"
       "  file, you only need to specify --model=<string>\n"
       "  When proto is run, an output file containing the concatenated prototext\n"
       "  files, along with other data is written. The default name for this file\n"
       "  is 'data.prototext'  You can specify an alternative name via the option:\n"
       "  --saveme=<string>  You can suppress writing the file via the option:\n"
       "  --saveme=0\n"
       "\n"
       "Some prototext values can be over-riden on the command line;\n"
       "(notes: use '1' or '0' for bool; if no value is given for a flag,\n"
       "        e.g: --use_cudnn, then a value of '1' is assigned)\n"
       "\n"
       "General:\n"
       "  --dag_model\n"
       "  --mini_batch_size=<int>\n"
       "  --num_epochs=<int>\n"
       "  --block_size=<int>\n"
       "  --procs_per_model=<int>\n"
       "  --num_gpus=<int>\n"
       "  --use_cudnn=<bool>\n"
       "     has no effect unless lbann was compiled with: __LIB_CUDNN\n"
       "  --random_seed=<int>\n"
       "  --objective_function<string>\n"
       "      <string> must be: categorical_cross_entropy or mean_squared_error\n"
       "  --data_layout<string>\n"
       "      <string> must be: data_parallel or model_parallel\n"
       "      note: this will be applied to all layers, metrics (and others)\n"
       "            that take DATA_PARALLEL or MODEL_PARALLEL as a template parameter\n"
       "\n"
       "DataReaders:\n"
       "  --data_filedir_train=<string>   --data_filedir_test=<string>\n"
       "  --data_filename_train=<string>  --data_filename_test=<string>\n"
       "  --label_filename_train=<string> --label_filename_test=<string>\n"
       "\n"
       "Callbacks:\n"
       "  --image_dir=<string>\n"
       "      if the model has callback_save_images, this determines where the\n"
       "      images are saved\n"
       "  --no_im_comm=<bool>\n"
       "      removes ImComm callback, if present; this is intended for\n"
       "      running alexnet with a single model, but may be useful elsewhere\n"
       "\n"
       "Optimizers; all values except for nesterov are floats;\n"
       "            the values shown in <...> are the default values, that will be\n"
       "            used if the option is not specified on the cmd line.\n"
       "            If you specify an option that is not applicable to your choice\n"
       "            of optimizer, the option is ignored\n"
       "\n"
       "  --opt=<string>\n"
       "     <string> must be one of:\n"
       "         adagrad, adam, hypergradient_adam, rmsprop, sgd\n"
       "\n"
       "  --learn_rate=< 0.01 >          (all except hypergradient_adam)\n"
       "  --eps=< 1e-8 >                 (all except sgd)\n"
       "  --beta1=< 0.9 >                (adam, hypergradient_adam)\n"
       "  --beta2=< 0.99 >               (adam, hypergradient_adam)\n"
       "  --init_learning_rate=< 0.01 >  (hypergradient_adam)\n"
       "  --hyper_learning_rate=< 1e-7 > (hypergradient_adam)\n"
       "  --momentum=< 0.9 >             (sgd)\n"
       "  --decay_rate=< 0.5 >           (sgd, rmsprop)\n"
       "  --nesterov=< false >           (sgd)\n";
}

void copy_file(std::string fn, std::ofstream &out)
{
  std::ifstream in(fn.c_str());
  if (!in.is_open()) {
    std::stringstream err;
    err << __FILE__ << " " << __LINE__
        << " :: failed to open file for reading: " << fn;
    throw std::runtime_error(err.str());
  }
  std::stringstream s;
  s << in.rdbuf();
  out << s.str();
}

void save_session(lbann::lbann_comm *comm, int argc, char **argv, lbann_data::LbannPB& p)
{
  if (!comm->am_world_master()) {
    return;
  }

  options *opts = options::get();

  //do not write output file for a repeated experiment;
  //may want to revisit this decision later ...
  if (opts->has_string("loadme")) {
    return;
  }

  //get output filename
  std::string base = ".";
  if (!opts->has_string("saveme")) {
    std::cerr << "\nNOT WRITING SAVE_SESSION FILE since option --saveme=<string> is absent\n\n";
    return;
  }
  std::string name = opts->get_string("saveme");
  if (name == "0") {
    std::cerr << "\nNOT WRITING SAVE_SESSION FILE due to option: --saveme=0\n\n";
    return;
  }

  //check if "name" exists; if yes, append "_1"
  bool exists = false;
  ifstream in(name.c_str());
  if (in) {
    exists = true;
    in.close();
  }
  if (exists) {
    name += "_1";
    //opts["saveme"] = name;
  }

  //open output file
  std::ofstream out(name.c_str());
  if (!out.is_open()) {
    std::stringstream err;
    err << __FILE__ << " " << __LINE__
        << " :: failed to open file for writing: " << name;
    throw std::runtime_error(err.str());
  }
  std::cout << std::endl << "writing options and prototext to file: " << name << "\n\n";

  //output all data
  out << "# cmd line for original experiment:\n#  $ ";
  for (int h=0; h<argc; h++) {
    out << argv[h] << " ";
  }
  std::string lbann_version("unknown: LBANN_VERSION is not defined");

#ifdef LBANN_VERSION
  lbann_version = LBANN_MAKE_STR(LBANN_VERSION);
#endif

  int size;
  MPI_Comm_size(MPI_COMM_WORLD, &size);
  std::time_t r = std::time(nullptr);
  char *tm = std::ctime(&r);
  size_t fixme = strlen(tm);
  tm[fixme-1] = 0;
  out << "\n#\n# Experiment conducted at: "
      <<  tm
      << "\n#\n#\n# Experiment was run with lbann version: "
      << lbann_version << "\n#\n#\n# To rerun the experiment: \n"
      << "#  $ srun -n" << size << " " << argv[0]
      << " --loadme=" << opts->get_string("saveme") << "\n#\n#\n";

  out << "# Selected SLURM Environment Variables:\n";
  std::vector<std::string> v = {"HOST", "SLURM_NODELIST", "SLURM_NNODES", "SLURM_NTASKS", "SLURM_TASKS_PER_NODE"};
  for (size_t i=0; i<v.size(); i++) {
    char *c = std::getenv(v[i].c_str());
    if (c != 0) {
      out << "# " << v[i] << "=" << c << std::endl;
    }
  }
  out << "\n#\n#\n";

  std::string s;
  google::protobuf::TextFormat::PrintToString(p, &s);
  out << s;
  out.close();
}<|MERGE_RESOLUTION|>--- conflicted
+++ resolved
@@ -450,8 +450,8 @@
           ell.has_bias(),
           cudnn);
       }
-<<<<<<< HEAD
-=======
+
+#if 0
       double l2_regularization_factor = ell.l2_regularization_factor();
       if(l2_regularization_factor != double(0.0)) {
         ((learning *) d)->set_l2_regularization_factor(l2_regularization_factor);
@@ -461,8 +461,7 @@
       if (group_lasso_regularization_factor != double(0.0)) {
         ((learning *) d)->set_group_lasso_regularization_factor(group_lasso_regularization_factor);
       } 
-
->>>>>>> 39c19a46
+#endif // 0
     }
 
     //////////////////////////////////////////////////////////////////
