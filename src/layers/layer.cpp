////////////////////////////////////////////////////////////////////////////////
// Copyright (c) 2014-2016, Lawrence Livermore National Security, LLC.
// Produced at the Lawrence Livermore National Laboratory.
// Written by the LBANN Research Team (B. Van Essen, et al.) listed in
// the CONTRIBUTORS file. <lbann-dev@llnl.gov>
//
// LLNL-CODE-697807.
// All rights reserved.
//
// This file is part of LBANN: Livermore Big Artificial Neural Network
// Toolkit. For details, see http://software.llnl.gov/LBANN or
// https://github.com/LLNL/LBANN.
//
// Licensed under the Apache License, Version 2.0 (the "Licensee"); you
// may not use this file except in compliance with the License.  You may
// obtain a copy of the License at:
//
// http://www.apache.org/licenses/LICENSE-2.0
//
// Unless required by applicable law or agreed to in writing, software
// distributed under the License is distributed on an "AS IS" BASIS,
// WITHOUT WARRANTIES OR CONDITIONS OF ANY KIND, either express or
// implied. See the License for the specific language governing
// permissions and limitations under the license.
////////////////////////////////////////////////////////////////////////////////

#include "lbann/layers/layer.hpp"
#include "lbann/utils/timer.hpp"
#include "lbann/models/model.hpp"
#include "lbann/io/file_io.hpp"
#include "lbann/io/persist.hpp"
#include <string>
#include <sys/types.h>
#include <sys/stat.h>
#include <unistd.h>

namespace lbann {

Layer::Layer(lbann_comm *comm)
  : m_comm(comm),
    m_frozen(false) {

  // Initialize layer name
  static int num_layers = 0;
  m_name = "layer" + std::to_string(num_layers);
  num_layers++;

  // Reset timing counters
  reset_counters();

}

Layer::Layer(const Layer& other) :
  m_comm(other.m_comm),
  m_weights(other.m_weights),
  m_parent_layers(other.m_parent_layers),
  m_child_layers(other.m_child_layers),
  m_expected_num_parent_layers(other.m_expected_num_parent_layers),
  m_expected_num_child_layers(other.m_expected_num_child_layers),
  m_model(other.m_model),
  m_frozen(other.m_frozen),
  m_fp_time(other.m_fp_time),
  m_fp_compute_time(other.m_fp_compute_time),
  m_bp_time(other.m_bp_time),
  m_bp_compute_time(other.m_bp_compute_time),
  m_update_time(other.m_update_time),
  m_name(other.m_name),
  m_output_dims_list(other.m_output_dims_list) {

  // Deep matrix copies
  m_inputs.reserve(other.m_inputs.size());
  m_outputs.reserve(other.m_outputs.size());
  m_gradient_wrt_outputs.reserve(other.m_gradient_wrt_outputs.size());
  m_gradient_wrt_inputs.reserve(other.m_gradient_wrt_inputs.size());
  for (const auto& ptr : other.m_inputs) {
    m_inputs.emplace_back(ptr ? nullptr : ptr->Copy());
  }
  for (const auto& ptr : other.m_outputs) {
    m_outputs.emplace_back(ptr ? nullptr : ptr->Copy());
  }
  for (const auto& ptr : other.m_gradient_wrt_outputs) {
    m_gradient_wrt_outputs.emplace_back(ptr ? nullptr : ptr->Copy());
  }
  for (const auto& ptr : other.m_gradient_wrt_inputs) {
    m_gradient_wrt_inputs.emplace_back(ptr ? nullptr : ptr->Copy());
  }

}

Layer& Layer::operator=(const Layer& other) {

  // Shallow copies
  m_comm = other.m_comm;
  m_weights = other.m_weights;
  m_parent_layers = other.m_parent_layers;
  m_child_layers = other.m_child_layers;
  m_expected_num_parent_layers = other.m_expected_num_parent_layers;
  m_expected_num_child_layers = other.m_expected_num_child_layers;
  m_model = other.m_model;
  m_frozen = other.m_frozen;
  m_fp_time = other.m_fp_time;
  m_fp_compute_time = other.m_fp_compute_time;
  m_bp_time = other.m_bp_time;
  m_bp_compute_time = other.m_bp_compute_time;
  m_update_time = other.m_update_time;
  m_name = other.m_name;
  m_output_dims_list = other.m_output_dims_list;

  // Deep matrix copies
  m_inputs.clear();
  m_outputs.clear();
  m_gradient_wrt_outputs.clear();
  m_gradient_wrt_inputs.clear();
  m_inputs.reserve(other.m_inputs.size());
  m_outputs.reserve(other.m_outputs.size());
  m_gradient_wrt_outputs.reserve(other.m_gradient_wrt_outputs.size());
  m_gradient_wrt_inputs.reserve(other.m_gradient_wrt_inputs.size());
  for (const auto& ptr : other.m_inputs) {
    m_inputs.emplace_back(ptr ? nullptr : ptr->Copy());
  }
  for (const auto& ptr : other.m_outputs) {
    m_outputs.emplace_back(ptr ? nullptr : ptr->Copy());
  }
  for (const auto& ptr : other.m_gradient_wrt_outputs) {
    m_gradient_wrt_outputs.emplace_back(ptr ? nullptr : ptr->Copy());
  }
  for (const auto& ptr : other.m_gradient_wrt_inputs) {
    m_gradient_wrt_inputs.emplace_back(ptr ? nullptr : ptr->Copy());
  }

  return *this;
}

std::string Layer::get_description() const {
  std::stringstream ss;
  ss << get_name() << " (" << get_type() << "): ";
  return ss.str();
}

std::string Layer::get_topo_description() const {
  std::stringstream ss;
  const size_t num_children = get_num_children();
  for (size_t i = 0; i < num_children; ++i) {
    const auto& dims = get_output_dims(i);
    if (i > 0) { ss << ", "; }
    ss << "activations";
    if (num_children > 1) { ss << "[" << i << "]"; }
    ss << " = [";
    switch (dims.size()) {
    case 0:
      ss << "0"; break;
    case 2:
      ss << dims[0] << "c x "
         << dims[1] << "w";
      break;
    case 3:
      ss << dims[0] << "c x "
         << dims[1] << "w x "
         << dims[2] << "h";
      break;
    default:
      ss << dims[0];
      for (size_t j = 1; j < dims.size(); ++j) {
        ss << " x " << dims[j];
      }
    }
    ss << ", " << get_activations(i).Width() << "s]";
  }
  return ss.str();
}

void Layer::forward_prop() {
  const auto fp_start = get_time();

  // Setup matrix data, e.g. input matrices
  fp_setup_data(m_model->get_current_mini_batch_size());

#if defined(LBANN_HAS_GPU) && defined(LBANN_DEBUG)
  // Synchronize GPUs and check for errors
  if (using_gpus()) { El::GPUManager::SynchronizeDevice(true); }
#endif // defined(LBANN_HAS_GPU) && defined(LBANN_DEBUG)

  // Apply layer's compute function
  const auto fp_compute_start = get_time();
  fp_compute();
  m_fp_compute_time += get_time() - fp_compute_start;

  // Add this layer as a gradient source for weight optimizers
  for (auto&& w : m_weights) {
    optimizer* opt = w->get_optimizer();
    if (opt != nullptr) { opt->add_gradient_source(this); }
  }

#if defined(LBANN_HAS_GPU) && defined(LBANN_DEBUG)
  // Synchronize GPUs and check for errors
  if (using_gpus()) { El::GPUManager::SynchronizeDevice(true); }
#endif // defined(LBANN_HAS_GPU) && defined(LBANN_DEBUG)

  m_fp_time += get_time() - fp_start;
}

void Layer::back_prop() {
  const auto bp_start = get_time();

  // Setup matrix data, e.g. input matrices
  bp_setup_data(m_model->get_current_mini_batch_size());

#if defined(LBANN_HAS_GPU) && defined(LBANN_DEBUG)
  // Synchronize GPUs and check for errors
  if (using_gpus()) { El::GPUManager::SynchronizeDevice(true); }
#endif // defined(LBANN_HAS_GPU) && defined(LBANN_DEBUG)

  // Backprop the compute function.
  const auto bp_compute_start = get_time();
  bp_compute();
  m_bp_compute_time += get_time() - bp_compute_start;

  // Remove this layer as a gradient source for weight optimizers
  for (auto&& w : m_weights) {
    auto&& opt = w->get_optimizer();
    if (opt != nullptr) { opt->remove_gradient_source(this); }
  }

#if defined(LBANN_HAS_GPU) && defined(LBANN_DEBUG)
  // Synchronize GPUs and check for errors
  if (using_gpus()) { El::GPUManager::SynchronizeDevice(true); }
#endif // defined(LBANN_HAS_GPU) && defined(LBANN_DEBUG)

  m_bp_time += get_time() - bp_start;
}

bool Layer::update() {
  if (m_frozen) { return true; }
  // Apply any updates.
  const auto update_compute_start = get_time();
  const auto layer_done = update_compute();
  m_update_time += get_time() - update_compute_start;
  return layer_done;
}

void Layer::reset_counters() {
  m_fp_time         = EvalType(0);
  m_fp_compute_time = EvalType(0);
  m_bp_time         = EvalType(0);
  m_bp_compute_time = EvalType(0);
  m_update_time     = EvalType(0);
}

void Layer::summarize_stats(lbann_summary& summarizer, int step) {
  std::string prefix = m_name + "/";
  summarizer.reduce_scalar(prefix + "fp_time", m_fp_time, step);
  summarizer.reduce_scalar(prefix + "bp_time", m_bp_time, step);
  summarizer.reduce_scalar(prefix + "update_time", m_update_time, step);
  summarizer.reduce_scalar_all(prefix + "fp_time", m_fp_time, step);
  summarizer.reduce_scalar_all(prefix + "bp_time", m_bp_time, step);
  summarizer.reduce_scalar_all(prefix + "update_time", m_update_time, step);
  reset_counters();
  // Combine the optimizer step time from all the weights.
  double step_time = 0.0;
  for (weights *w : get_weights()) {
    optimizer *opt = w->get_optimizer();
    if (opt) {
      step_time += opt->get_step_time();
      opt->reset_counters();
    }
  }
  summarizer.reduce_scalar(prefix + "opt_time", step_time, step);
  summarizer.reduce_scalar_all(prefix + "opt_time", step_time, step);
}

void Layer::summarize_matrices(lbann_summary& summarizer, int step) {

  // Summarize activation matrices
  const int num_children = get_num_children();
  for (int i = 0; i < num_children; ++i) {
    AbsDistMatReadProxy<El::Device::CPU> acts(*m_outputs[i]);
    std::string prefix = m_name + "/activations";
    if (num_children > 1) { prefix += std::to_string(i); }
    summarizer.reduce_mean(prefix + "/mean", acts.GetLocked(), step);
    summarizer.reduce_min(prefix + "/min", acts.GetLocked(), step);
    summarizer.reduce_max(prefix + "/max", acts.GetLocked(), step);
    summarizer.reduce_stdev(prefix + "/stdev", acts.GetLocked(), step);
    summarizer.reduce_2norm(prefix + "/2norm2", acts.GetLocked(), step);
  }

  // Summarize error signal matrices
  const int num_parents = get_num_parents();
  for (int i = 0; i < num_parents; ++i) {
    AbsDistMatReadProxy<El::Device::CPU> error_signals(*m_gradient_wrt_inputs[i]);
    std::string prefix = m_name + "/error_signals";
    if (num_parents > 1) { prefix += std::to_string(i); }
    summarizer.reduce_mean(prefix + "/mean", error_signals.GetLocked(), step);
    summarizer.reduce_min(prefix + "/min", error_signals.GetLocked(), step);
    summarizer.reduce_max(prefix + "/max", error_signals.GetLocked(), step);
    summarizer.reduce_stdev(prefix + "/stdev", error_signals.GetLocked(), step);
    summarizer.reduce_2norm(prefix + "/2norm2", error_signals.GetLocked(), step);
  }

}


// ===================================================================
// Tensor dimension access functions
// ===================================================================

std::vector<int> Layer::get_input_dims(int input_index) const {

  // Get parent layer
  const auto& num_inputs = get_num_parents();
  if (input_index < 0 || input_index >= num_inputs) {
    std::stringstream err;
    err << "attempted to access dimensions of invalid input tensor "
        << "in layer \"" << get_name() << "\" "
        << "(requested index " << input_index << ", but there are "
        << num_inputs << " input tensors)";
    LBANN_ERROR(err.str());
  } else if (m_parent_layers[input_index] == nullptr) {
    std::stringstream err;
    err << "layer \"" << get_name() << "\" "
        << "has a null pointer to parent layer "
        << "(index " << input_index << ")";
    LBANN_ERROR(err.str());
  }
  const auto& parent = *m_parent_layers[input_index];

  // Get dimensions of corresponding output tensor in parent layer
  const auto num_parent_outputs = parent.get_num_children();
  const int parent_output_index = (std::find(parent.m_child_layers.begin(),
                                             parent.m_child_layers.end(),
                                             this)
                                   - parent.m_child_layers.begin());
  if (parent_output_index >= num_parent_outputs) {
    std::stringstream err;
    err << "layer \"" << parent.get_name() << "\" is a parent of "
        << "layer \"" << get_name() << "\", but "
        << "\"" << get_name() << "\" is not a child of "
        << "\"" << parent.get_name() << "\"";
    LBANN_ERROR(err.str());
  }
  return parent.get_output_dims(parent_output_index);

}

int Layer::get_input_size(int input_index) const {
  const auto& dims = get_input_dims(input_index);
  if (dims.empty()) {
    return 0;
  } else {
    return std::accumulate(dims.begin(), dims.end(), 1,
                           std::multiplies<int>());
  }
}

std::vector<int> Layer::get_output_dims(int output_index) const {
  const auto num_outputs = get_num_children();
  if ((int) m_output_dims_list.size() != num_outputs) {
    std::stringstream err;
    err << "attempted to access dimensions of output tensor "
        << "in layer \"" << get_name() << "\" "
        << "before they are initialized";
    LBANN_ERROR(err.str());
  } else if (output_index < 0 || output_index >= num_outputs) {
    std::stringstream err;
    err << "attempted to access dimensions of invalid output tensor "
        << "in layer \"" << get_name() << "\" "
        << "(requested index " << output_index << ", but there are "
        << num_outputs << " output tensors)";
    LBANN_ERROR(err.str());
  }
  return m_output_dims_list[output_index];
}

int Layer::get_output_size(int output_index) const {
  const auto& dims = get_output_dims(output_index);
  if (dims.empty()) {
    return 0;
  } else {
    return std::accumulate(dims.begin(), dims.end(), 1,
                           std::multiplies<int>());
  }
}

void Layer::set_output_dims(std::vector<int> dims, int output_index) {
  if ((int) m_output_dims_list.size() != get_num_children()
      || (int) m_output_dims_list.size() <= output_index) {
    // Handles case where dims are set before child layers are set
    m_output_dims_list.resize(std::max(get_num_children(),
                                       output_index + 1));
  }
  m_output_dims_list[output_index] = dims;
}

// ===================================================================
// Tensor access functions
// ===================================================================

// Accessing distributed matrices
const AbsDistMat& Layer::get_prev_activations(int parent_index) const {
  if (parent_index < 0 || parent_index >= (int) m_inputs.size()) {
    std::stringstream err;
    err << "attempted to access invalid previous activation matrix "
        << "from " << m_name << " "
        << "(requested index " << parent_index << ", but there are "
        << m_inputs.size() << " previous activation matrices)";
    LBANN_ERROR(err.str());
  }
  return *m_inputs[parent_index];
}
const AbsDistMat& Layer::get_activations(int child_index) const {
  if (child_index < 0 || child_index >= (int) m_outputs.size()) {
    std::stringstream err;
    err << "attempted to access invalid activation matrix "
        << "from " << m_name << " "
        << "(requested index " << child_index << ", but there are "
        << m_outputs.size() << " activation matrices)";
    LBANN_ERROR(err.str());
  }
  return *m_outputs[child_index];
}
const AbsDistMat& Layer::get_prev_error_signals(int child_index) const {
  if (child_index < 0 || child_index >= (int) m_gradient_wrt_outputs.size()) {
    std::stringstream err;
    err << "attempted to access invalid previous error signal matrix "
        << "from " << m_name << " "
        << "(requested index " << child_index << ", but there are "
        << m_gradient_wrt_outputs.size() << " previous error signal matrices)";
    LBANN_ERROR(err.str());
  }
  return *m_gradient_wrt_outputs[child_index];
}
const AbsDistMat& Layer::get_error_signals(int parent_index) const {
  if (parent_index < 0 || parent_index >= (int) m_gradient_wrt_inputs.size()) {
    std::stringstream err;
    err << "attempted to access invalid error signal matrix "
        << "from " << m_name << " "
        << "(requested index " << parent_index << ", but there are "
        << m_gradient_wrt_inputs.size() << " error signal matrices)";
    LBANN_ERROR(err.str());
  }
  return *m_gradient_wrt_inputs[parent_index];
}

// Accessing non-const distributed matrices
// Note: Using idiom from Item 3, p. 23 in "Effective C++", 3rd ed.,
// by Scott Meyers.
AbsDistMat& Layer::get_activations(int child_index) {
  return const_cast<AbsDistMat&>(static_cast<const Layer&>(*this).get_activations(child_index));
}
AbsDistMat& Layer::get_error_signals(int parent_index) {
  return const_cast<AbsDistMat&>(static_cast<const Layer&>(*this).get_error_signals(parent_index));
}

// Accessing local matrices
AbsMat& Layer::get_local_activations(int child_index) {
  return get_activations(child_index).Matrix();
}
AbsMat& Layer::get_local_error_signals(int parent_index) {
  return get_error_signals(parent_index).Matrix();
}
const AbsMat& Layer::get_local_prev_activations(int parent_index) const {
  return get_prev_activations(parent_index).LockedMatrix();
}
const AbsMat& Layer::get_local_activations(int child_index) const {
  return get_activations(child_index).LockedMatrix();
}
const AbsMat& Layer::get_local_prev_error_signals(int child_index) const {
  return get_prev_error_signals(child_index).LockedMatrix();
}
const AbsMat& Layer::get_local_error_signals(int parent_index) const {
  return get_error_signals(parent_index).LockedMatrix();
}

// Accessing matrices corresponding to parent/child layer
const AbsDistMat& Layer::get_activations(const Layer& child) const {
  const int child_index = (std::find(m_child_layers.begin(),
                                     m_child_layers.end(),
                                     &child)
                           - m_child_layers.begin());
  if (child_index >= get_num_children()) {
    std::stringstream err;
    err << "attempted to get activation tensor of "
        << "layer \"" << get_name() << "\" "
        << "corresponding to layer\"" << child.get_name() << "\", "
        << "which is not a child layer";
    LBANN_ERROR(err.str());
  }
  return get_activations(child_index);
}
const AbsDistMat& Layer::get_error_signals(const Layer& parent) const {
  const int parent_index = (std::find(m_parent_layers.begin(),
                                      m_parent_layers.end(),
                                      &parent)
                           - m_parent_layers.begin());
  if (parent_index >= get_num_parents()) {
    std::stringstream err;
    err << "attempted to get error signal tensor of "
        << "layer \"" << get_name() << "\" "
        << "corresponding to layer\"" << parent.get_name() << "\", "
        << "which is not a parent layer";
    LBANN_ERROR(err.str());
  }
  return get_error_signals(parent_index);
}

void Layer::freeze() {
  m_frozen = true;
  for(auto& w : m_weights) {
    w->freeze();
  }
}

void Layer::unfreeze() {
  m_frozen = false;
  for(auto& w : m_weights) {
    w->unfreeze();
  }
}

bool Layer::is_frozen() const {
  for(auto& w : m_weights) {
    if (w->is_frozen() != m_frozen) {
      LBANN_ERROR("layer and weights of them are inconsistently frozen");
    }
  }
  return m_frozen;
}

void Layer::setup() {
  setup_pointers();
  setup_dims();
  setup_matrices(m_comm->get_model_grid());
  setup_data();
  if (using_gpus()) { setup_gpu(); }
}

void Layer::setup_pointers() {

  // Check if the number of parents/children are valid
  if(m_expected_num_parent_layers >= 0
     && get_num_parents() != m_expected_num_parent_layers) {
    std::stringstream err;
    err << "layer " << m_name << " has an invalid number of parent layers "
        << "(expected " << m_expected_num_parent_layers << ", "
        << "but found " << m_parent_layers.size() << ")";
    LBANN_ERROR(err.str());
  }
  if(m_expected_num_child_layers >= 0
     && get_num_children() != m_expected_num_child_layers) {
    std::stringstream err;
    err << "layer " << m_name << " has an invalid number of child layers "
        << "(expected " << m_expected_num_child_layers << ", "
        << "but found " << m_child_layers.size() << ")";
    LBANN_ERROR(err.str());
  }

}

void Layer::setup_dims() {
  m_output_dims_list.resize(get_num_children());
  if (get_num_parents() > 0) {
    const auto& input_dims = get_input_dims();
    for (auto& output_dims : m_output_dims_list) {
      if (output_dims.empty()) {
        output_dims = input_dims;
      }
    }
  }
}

namespace {

template <typename T>
El::AbstractDistMatrix<T>* construct_dist_matrix(El::Distribution col_dist,
                                                 El::Distribution row_dist,
                                                 El::DistWrap wrap,
                                                 El::Device device,
                                                 const El::Grid& grid) {
  
#define LBANN_CONSTRUCT_DIST_MATRIX(T_col_dist, T_row_dist,     \
                                    T_wrap, T_device)           \
  do {                                                          \
    if (col_dist == T_col_dist && row_dist == T_row_dist        \
        && wrap == T_wrap && device == T_device) {              \
      return new El::DistMatrix<T, T_col_dist, T_row_dist,      \
                                T_wrap, T_device>(grid);        \
    }                                                           \
  } while (false)
  LBANN_CONSTRUCT_DIST_MATRIX(El::MC, El::MR, El::ELEMENT, El::Device::CPU);
  LBANN_CONSTRUCT_DIST_MATRIX(El::STAR, El::VC, El::ELEMENT, El::Device::CPU);
#ifdef LBANN_HAS_GPU
  LBANN_CONSTRUCT_DIST_MATRIX(El::MC, El::MR, El::ELEMENT, El::Device::GPU);
  LBANN_CONSTRUCT_DIST_MATRIX(El::STAR, El::VC, El::ELEMENT, El::Device::GPU);
#endif // LBANN_HAS_GPU
#undef LBANN_CONSTRUCT_DIST_MATRIX
  
  // Failed to construct matrix
  std::stringstream err;
  err << "invalid matrix parameters "
      << "(colDist=" << (int) col_dist << ", "
      << "rowDist=" << (int) row_dist << ", "
      << "wrap=" << (int) wrap << ", "
      << "device=" << (int) device << ")";
  LBANN_ERROR(err.str());
  return nullptr;
  
}
  
} // namespace
  
void Layer::setup_matrices(const El::Grid& grid) {

  // Choose matrix distribution
  El::Distribution col_dist, row_dist;
  El::DistWrap wrap = El::ELEMENT;
  El::Device device = get_device_allocation();
  switch (get_data_layout()) {
  case data_layout::DATA_PARALLEL:
    col_dist = El::STAR;
    row_dist = El::VC;
    break;
  case data_layout::MODEL_PARALLEL:
    col_dist = El::MC;
    row_dist = El::MR;
    break;
  default: LBANN_ERROR("invalid data layout");
  }
  
  // Delete any previously allocated matrices
  m_inputs.clear();
  m_outputs.clear();
  m_gradient_wrt_outputs.clear();
  m_gradient_wrt_inputs.clear();
  m_inputs.resize(get_num_parents());
  m_outputs.resize(get_num_children());
  m_gradient_wrt_outputs.resize(get_num_children());
  m_gradient_wrt_inputs.resize(get_num_parents());

  // Construct matrices
  for (auto& ptr : m_inputs) {
    ptr.reset(construct_dist_matrix<DataType>(col_dist, row_dist,
                                              wrap, device, grid));
  }
  for (auto& ptr : m_outputs) {
    ptr.reset(construct_dist_matrix<DataType>(col_dist, row_dist,
                                              wrap, device, grid));
  }
  for (auto& ptr : m_gradient_wrt_outputs) {
    ptr.reset(construct_dist_matrix<DataType>(col_dist, row_dist,
                                              wrap, device, grid));
  }
  for (auto& ptr : m_gradient_wrt_inputs) {
    ptr.reset(construct_dist_matrix<DataType>(col_dist, row_dist,
                                              wrap, device, grid));
  }

}

void Layer::setup_data() {
  const int mini_batch_size = m_model->get_max_mini_batch_size();

  // Determine distributed matrix alignment
  El::DistData alignment_dist;
  if (get_num_parents() > 0) {
    alignment_dist = m_parent_layers[0]->get_activations(*this).DistData();
  } else if (get_num_children() > 0) {
    alignment_dist = get_activations().DistData();
  }

  // Initialize input tensors
  for (int i = 0; i < get_num_parents(); ++i) {
    const auto& parent_output = m_parent_layers[i]->get_activations(*this);
    auto& input = *m_inputs[i];
    input.AlignWith(alignment_dist);
    if (parent_output.DistData() == input.DistData()) {
      El::LockedView(input, parent_output);
    } else {
      El::Copy(parent_output, input);
    }
  }

  // Initialize output tensors
  for (int i = 0; i < get_num_children(); ++i) {
    auto& output = get_activations(i);
    output.AlignWith(alignment_dist);
    output.Resize(get_output_size(i), mini_batch_size);
  }

  // Initialize gradient w.r.t. input tensors
  for (int i = 0; i < get_num_parents(); ++i) {
    auto& gradient_wrt_input = get_error_signals(i);
    gradient_wrt_input.AlignWith(alignment_dist);
    gradient_wrt_input.Resize(get_input_size(i), mini_batch_size);
  }

}

void Layer::bp_compute() {
  for (int i = 0; i < get_num_parents(); ++i) {
    El::Zero(get_error_signals(i));
  }
}

void Layer::check_setup() {
  std::stringstream err;

  // Check tensor dimensions
  for (int i = 0; i < get_num_parents(); ++i) {
    const auto& dims = get_input_dims(i);
    if (dims.empty()) {
      err << "layer \"" << get_name() << "\" has "
          << "uninitialized input tensor dimensions "
          << "(index " << i << ")";
      LBANN_ERROR(err.str());
    }
    if (std::any_of(dims.begin(), dims.end(),
                    [](int d) { return d <= 0; })) {
      err << "layer \"" << get_name() << "\" has invalid "
          << "input tensor dimensions (";
      for (size_t j = 0; j < dims.size(); ++j) {
        err << (j > 0 ? " x " : "") << dims[j];
      }
      err << " at index " << i << ")";
      LBANN_ERROR(err.str());
    }
  }
  for (int i = 0; i < get_num_children(); ++i) {
    const auto& dims = get_output_dims(i);
    if (dims.empty()) {
      err << "layer \"" << get_name() << "\" has "
          << "uninitialized output tensor dimensions "
          << "(index " << i << ")";
      LBANN_ERROR(err.str());
    }
    if (std::any_of(dims.begin(), dims.end(),
                    [](int d) { return d <= 0; })) {
      err << "layer \"" << get_name() << "\" has invalid "
          << "output tensor dimensions (";
      for (size_t j = 0; j < dims.size(); ++j) {
        err << (j > 0 ? " x " : "") << dims[j];
      }
      err << " at index " << i << ")";
      LBANN_ERROR(err.str());
    }
  }

  // Check number of tensors
  const int num_parents = get_num_parents();
  const int num_children = get_num_children();
  if ((int) m_inputs.size() != num_parents
      || (int) m_outputs.size() != num_children
      || (int) m_gradient_wrt_outputs.size() != num_children
      || (int) m_gradient_wrt_inputs.size() != num_parents) {
    err << "layer \"" << get_name() << "\" has an "
        << "invalid number of input and output tensors "
        << "(found " << num_parents << " parent layers, "
        << num_children << " child layers, "
        << m_inputs.size() << " input tensors, "
        << m_outputs.size() << " output tensors, "
        << m_gradient_wrt_outputs.size() << " gradient w.r.t. output tensors, "
        << m_gradient_wrt_inputs.size() << " gradient w.r.t. input tensors)";
    LBANN_ERROR(err.str());
  }

  // Check that tensors are initialized
  for (int i = 0; i < get_num_parents(); ++i) {
    if (m_inputs[i] == nullptr) {
      err << "layer \"" << get_name() << "\" has an "
          << "uninitialized input tensor (index " << i << ")";
      LBANN_ERROR(err.str());
    }
  }
  for (int i = 0; i < get_num_children(); ++i) {
    if (m_outputs[i] == nullptr) {
      err << "layer \"" << get_name() << "\" has an "
          << "uninitialized output tensor (index " << i << ")";
      LBANN_ERROR(err.str());
    }
  }
  for (int i = 0; i < get_num_children(); ++i) {
    if (m_gradient_wrt_outputs[i] == nullptr) {
      err << "layer \"" << get_name() << "\" has an "
          << "uninitialized gradient w.r.t. output tensor "
          << "(index " << i << ")";
      LBANN_ERROR(err.str());
    }
  }
  for (int i = 0; i < get_num_parents(); ++i) {
    if (m_gradient_wrt_inputs[i] == nullptr) {
      err << "layer \"" << get_name() << "\" has an "
          << "uninitialized gradient w.r.t. input tensor "
          << "(index " << i << ")";
      LBANN_ERROR(err.str());
    }
  }

<<<<<<< HEAD
  // Check that number of neurons is greater than zero
  if (m_num_neurons <= 0) {
    err << "layer " << m_name << " has invalid output dimensions "
        << "(" << m_neuron_dims[0];
    for (size_t i = 1; i < m_neuron_dims.size(); ++i) {
      err << "x" << m_neuron_dims[i];
    }
    err << "); m_num_neurons: " << m_num_neurons;
    LBANN_ERROR(err.str());
  }

=======
>>>>>>> b3c26c8e
}

void Layer::replace_weights(Layer* other_layer) {
  if (other_layer == nullptr) {
    LBANN_ERROR("attempted to add null pointer as a replacement layer");
  }

  const std::vector<weights *> other_layer_weights = other_layer->get_weights();
  for (size_t i = 0; i < m_weights.size(); ++i) {
    m_weights[i]->set_values(other_layer_weights[i]->get_values());
  }

}

bool Layer::save_to_checkpoint_shared(persist& p) const {
  return true;
}

bool Layer::load_from_checkpoint_shared(persist& p) {
  return true;
}

bool Layer::save_to_checkpoint_distributed(persist& p) const {
  return true;
}

bool Layer::load_from_checkpoint_distributed(persist& p) {
  return true;
}

void Layer::write_proto(lbann_data::Layer* proto) const {
  proto->Clear();
  proto->set_name(get_name());
  proto->set_type(get_type());
  if(!m_parent_layers.empty()) proto->set_bottom(m_parent_layers.front()->get_name());
  proto->set_top(get_name());
  //Add weights
  for (weights *w : m_weights) {
    auto weight_proto = proto->add_weights_data();
    w->write_proto(weight_proto);
  }
}

void Layer::fp_setup_data(int mini_batch_size) {

  // Determine distributed matrix alignment
  El::DistData alignment_dist;
  if (get_num_parents() > 0) {
    alignment_dist = m_parent_layers[0]->get_activations(*this).DistData();
  } else if (get_num_children() > 0) {
    alignment_dist = get_activations().DistData();
  }

  // Initialize input tensors
  for (int i = 0; i < get_num_parents(); ++i) {

    // Initialize input tensor
    const auto& parent = *m_parent_layers[i];
    const auto& parent_output = parent.get_activations(*this);
    auto& input = *m_inputs[i];
    input.AlignWith(alignment_dist);
    if (parent_output.DistData() == input.DistData()) {
      El::LockedView(input, parent_output);
    } else {
      El::Copy(parent_output, input);
    }

    // Check input matrix dimensions
    const auto& height = get_input_size(i);
    const auto& width = mini_batch_size;
    if (input.Height() != height || input.Width() != width) {
      std::stringstream err;
      err << "layer \"" << get_name() << "\" "
          << "expected an input tensor stored in a "
          << height << " x " << width << " matrix "
          << "from layer \"" << parent.get_name() << "\", but got a "
          << input.Height() << " x " << input.Width() << " matrix";
      LBANN_ERROR(err.str());
    }

  }

  // Initialize output tensors
  for (int i = 0; i < get_num_children(); ++i) {
    auto& output = get_activations(i);
    const auto& height = get_output_size(i);
    const auto& width = mini_batch_size;
    output.AlignWith(alignment_dist);
    if (output.Height() != height || output.Width() != width) {
      output.Empty(false); // Reset matrix views without deallocating memory
      output.Resize(height, width);
    }
  }

}

void Layer::bp_setup_data(int mini_batch_size) {

  // Initialize gradient w.r.t. output tensors
  for (int i = 0; i < get_num_children(); ++i) {

    // Initialize gradient w.r.t. output tensor
    const auto& child = *m_child_layers[i];
    const auto& child_gradient_wrt_input = child.get_error_signals(*this);
    auto& gradient_wrt_output = *m_gradient_wrt_outputs[i];
    gradient_wrt_output.AlignWith(get_activations(i));
    if (child_gradient_wrt_input.DistData()
        == gradient_wrt_output.DistData()) {
      El::LockedView(gradient_wrt_output, child_gradient_wrt_input);
    } else {
      El::Copy(child_gradient_wrt_input, gradient_wrt_output);
    }

    // Check gradient w.r.t. output matrix dimensions
    const auto& height = get_output_size(i);
    const auto& width = mini_batch_size;
    if (gradient_wrt_output.Height() != height
        || gradient_wrt_output.Width() != width) {
      std::stringstream err;
      err << "layer \"" << get_name() << "\" "
          << "expected a gradient w.r.t. output tensor stored in a "
          << height << " x " << width << " matrix "
          << "from layer \"" << child.get_name() << "\", but got a "
          << gradient_wrt_output.Height() << " x "
          << gradient_wrt_output.Width() << " matrix";
      LBANN_ERROR(err.str());
    }

  }

  // Initialize gradient w.r.t. input tensors
  for (int i = 0; i < get_num_parents(); ++i) {
    auto& gradient_wrt_input = get_error_signals(i);
    const auto& height = get_input_size(i);
    const auto& width = mini_batch_size;
    gradient_wrt_input.AlignWith(get_prev_activations(i));
    if (gradient_wrt_input.Height() != height
        || gradient_wrt_input.Width() != width) {
      gradient_wrt_input.Empty(false); // Reset matrix views without deallocating memory
      gradient_wrt_input.Resize(height, width);
    }
  }

}

std::string Layer::get_data_layout_string(data_layout d) const {
  switch(d) {
  case data_layout::DATA_PARALLEL:
    return "data_parallel";
  case data_layout::MODEL_PARALLEL:
    return "model_parallel";
  default:
    LBANN_ERROR("invalid data layout");
  }
}

std::string Layer::get_device_allocation_string(El::Device dev) const {
  switch(dev) {
  case El::Device::CPU:
    return "cpu";
#ifdef LBANN_HAS_GPU
  case El::Device::GPU:
    return "gpu";
#endif // LBANN_HAS_GPU
  default:
    LBANN_ERROR("invalid device allocation");
  }
}

std::string Layer::get_device_allocation_string_short(El::Device dev) const {
  switch(dev) {
  case El::Device::CPU:
    return "C";
#ifdef LBANN_HAS_GPU
  case El::Device::GPU:
    return "G";
#endif // LBANN_HAS_GPU
  default:
    LBANN_ERROR("invalid device allocation");
  }
}

std::string Layer::get_layer_names(const std::vector<const Layer*>& list) {
  std::string layer_names = ((list.size()==0u || !list[0])? "" : list[0]->get_name());

  for (size_t i=1u; i < list.size(); ++i) {
    if (list[i]) layer_names += ", " + list[i]->get_name();
  }
  return layer_names;
}

void Layer::add_parent_layer(const Layer* parent) {
  auto parent_pos = std::find(m_parent_layers.begin(),
                              m_parent_layers.end(),
                              parent);
  if(parent != nullptr
     && parent != this
     && parent_pos == m_parent_layers.end()) {
    m_parent_layers.push_back(parent);
  }
}

void Layer::add_child_layer(const Layer* child) {
  auto child_pos = std::find(m_child_layers.begin(),
                             m_child_layers.end(),
                             child);
  if(child != nullptr
     && child != this
     && child_pos == m_child_layers.end()) {
    m_child_layers.push_back(child);
  }
}

std::vector<Layer*> Layer::get_layer_pointers() {
  std::vector<Layer*> layers;
  for(const Layer* parent: m_parent_layers) {
    layers.push_back(const_cast<Layer*>(parent));
  }
  for(const Layer* child: m_child_layers) {
    layers.push_back(const_cast<Layer*>(child));
  }
  return layers;
}

void Layer::set_layer_pointers(std::vector<Layer*> layers) {
  if(layers.size() != m_parent_layers.size() + m_child_layers.size()) {
    LBANN_ERROR("attempted to set layer pointers with an invalid number of pointers");
  }
  size_t pos = 0;
  for(const Layer*& parent: m_parent_layers) {
    parent = (const Layer*) layers[pos];
    pos++;
  }
  for(const Layer*& child: m_child_layers) {
    child = (const Layer*) layers[pos];
    pos++;
  }
}



}  // namespace lbann<|MERGE_RESOLUTION|>--- conflicted
+++ resolved
@@ -792,8 +792,7 @@
       LBANN_ERROR(err.str());
     }
   }
-
-<<<<<<< HEAD
+  
   // Check that number of neurons is greater than zero
   if (m_num_neurons <= 0) {
     err << "layer " << m_name << " has invalid output dimensions "
@@ -804,9 +803,6 @@
     err << "); m_num_neurons: " << m_num_neurons;
     LBANN_ERROR(err.str());
   }
-
-=======
->>>>>>> b3c26c8e
 }
 
 void Layer::replace_weights(Layer* other_layer) {
