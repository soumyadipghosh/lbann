--- conflicted
+++ resolved
@@ -36,12 +36,7 @@
 
 
 lbann::data_reader_nci_regression::data_reader_nci_regression(int batchSize, bool shuffle)
-<<<<<<< HEAD
-  : generic_data_reader(batchSize, shuffle)
-{
-=======
   : generic_data_reader(batchSize, shuffle) {
->>>>>>> 59bc798b
   m_num_samples = 0;
   //m_num_samples = -1;
   m_num_features = 0;
@@ -64,12 +59,7 @@
 }
 
 
-<<<<<<< HEAD
-int lbann::data_reader_nci_regression::fetch_data(Mat& X)
-{
-=======
 int lbann::data_reader_nci_regression::fetch_data(Mat& X) {
->>>>>>> 59bc798b
   if(!generic_data_reader::position_valid()) {
     return 0;
   }
@@ -84,11 +74,7 @@
   string line;
   int n = 0;
   for (n = m_current_pos; n < m_current_pos + current_batch_size; ++n) {
-<<<<<<< HEAD
-    if (n >= (int)m_shuffled_indices.size())
-=======
     if (n >= (int)m_shuffled_indices.size()) {
->>>>>>> 59bc798b
       break;
     }
 
@@ -122,23 +108,14 @@
   return (n - m_current_pos);
 }
 
-<<<<<<< HEAD
-int lbann::data_reader_nci_regression::fetch_response(Mat& Y)
-{
-=======
 int lbann::data_reader_nci_regression::fetch_response(Mat& Y) {
->>>>>>> 59bc798b
   if(!generic_data_reader::position_valid()) {
     return 0;
   }
   int current_batch_size = getm_batch_size();
   int n = 0;
   for (n = m_current_pos; n < m_current_pos + current_batch_size; ++n) {
-<<<<<<< HEAD
-    if (n >= (int)m_shuffled_indices.size())
-=======
     if (n >= (int)m_shuffled_indices.size()) {
->>>>>>> 59bc798b
       break;
     }
 
