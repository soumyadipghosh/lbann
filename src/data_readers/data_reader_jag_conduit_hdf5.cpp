--- conflicted
+++ resolved
@@ -164,7 +164,8 @@
   m_image_num_channels = ch;
 }
 
-bool data_reader_jag_conduit_hdf5::fetch_datum(CPUMat& X, int data_id, int mb_idx, int tid) {
+bool data_reader_jag_conduit_hdf5::fetch_datum(CPUMat& X, int data_id, int mb_idx, thread_pool& io_thread_pool) {
+  int tid = io_thread_pool::get_local_thread_id();
   m_jag_store->load_data(data_id, tid);
 
   std::vector<size_t> sizes = get_linearized_data_sizes();
@@ -359,68 +360,6 @@
   return X_v;
 }
 
-<<<<<<< HEAD
-bool data_reader_jag_conduit_hdf5::fetch(CPUMat& X, int data_id, int mb_idx, int tid,
-  const data_reader_jag_conduit_hdf5::variable_t vt, const std::string tag) {
-  switch (vt) {
-    case JAG_Image: {
-      const std::vector<size_t> sizes(get_num_img_srcs(), get_linearized_image_size());
-      std::vector<CPUMat> X_v = create_datum_views(X, sizes, mb_idx);
-      std::vector<cv::Mat> images = get_cv_images(data_id);
-
-      if (images.size() != get_num_img_srcs()) {
-        _THROW_LBANN_EXCEPTION2_(_CN_, "fetch() : the number of images is not as expected", \
-          std::to_string(images.size()) + "!=" + std::to_string(get_num_img_srcs()));
-      }
-
-      for(size_t i=0u; i < get_num_img_srcs(); ++i) {
-        int width, height, img_type;
-        image_utils::process_image(images[i], width, height, img_type, *(m_pps[tid]), X_v[i]);
-      }
-      break;
-    }
-    case JAG_Scalar: {
-      const std::vector<scalar_t> scalars(get_scalars(data_id));
-      set_minibatch_item<scalar_t>(X, mb_idx, scalars.data(), get_linearized_scalar_size());
-      break;
-    }
-    case JAG_Input: {
-      const std::vector<input_t> inputs(get_inputs(data_id));
-      set_minibatch_item<input_t>(X, mb_idx, inputs.data(), get_linearized_input_size());
-      break;
-    }
-    default: { // includes Undefined case
-      _THROW_LBANN_EXCEPTION_(_CN_, "fetch_" + tag + "() : unknown or undefined variable type");
-    }
-  }
-  return true;
-}
-
-bool data_reader_jag_conduit_hdf5::fetch_datum(CPUMat& X, int data_id, int mb_idx, thread_pool& io_thread_pool) {
-  int tid = io_thread_pool::get_local_thread_id();
-  bool ok = true;
-
-  const std::vector<size_t> & sizes = get_linearized_data_sizes();
-  std::vector<CPUMat> X_v = create_datum_views(X, sizes, mb_idx);
-
-  size_t i = 0;
-  const std::vector<data_reader_jag_conduit_hdf5::input_t> &inputs = m_jag_store->fetch_inputs(data_id);
-  set_minibatch_item<data_reader_jag_conduit_hdf5::input_t>(X_v[i++], 0, inputs.data(), m_jag_store->get_linearized_input_size());
-
-  std::vector<cv::Mat> images = get_cv_images(data_id);
-
-  if (images.size() != get_num_img_srcs()) {
-    throw lbann_exception(std::string{} + __FILE__ + " " + std::to_string(__LINE__) + " :: the number of images is not as expected " + std::to_string(images.size()) + "!=" + std::to_string(get_num_img_srcs()));
-  }
-
-  for(size_t k=0u; k < get_num_img_srcs(); ++k) {
-    int width, height, img_type;
-    image_utils::process_image(images[k], width, height, img_type, *(m_pps[tid]), X_v[i]);
-   }
-
-  return ok;
-}
-
 bool data_reader_jag_conduit_hdf5::fetch_response(CPUMat& X, int data_id, int mb_idx, thread_pool& io_thread_pool) {
   throw lbann_exception(std::string{} + __FILE__ + " " + std::to_string(__LINE__) + " :: not implemented");
   return true;
@@ -438,9 +377,6 @@
 
 bool data_reader_jag_conduit_hdf5::fetch_label(CPUMat& Y, int data_id, int mb_idx, thread_pool& io_thread_pool) {
   int tid = io_thread_pool::get_local_thread_id();
-=======
-bool data_reader_jag_conduit_hdf5::fetch_label(CPUMat& Y, int data_id, int mb_idx, int tid) {
->>>>>>> 715c771c
   if(m_gan_label_value) Y.Set(m_gan_label_value,mb_idx,1); //fake sample is set to 1; adversarial model
   else { //fake sample (second half of minibatch is set to 0;discriminator model
     //mb_idx < (m_mb_size/2) ? Y.Set(1,mb_idx,1) : Y.Set(m_gan_label_value,mb_idx,1);
