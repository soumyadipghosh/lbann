////////////////////////////////////////////////////////////////////////////////
// Copyright (c) 2014-2016, Lawrence Livermore National Security, LLC.
// Produced at the Lawrence Livermore National Laboratory.
// Written by the LBANN Research Team (B. Van Essen, et al.) listed in
// the CONTRIBUTORS file. <lbann-dev@llnl.gov>
//
// LLNL-CODE-697807.
// All rights reserved.
//
// This file is part of LBANN: Livermore Big Artificial Neural Network
// Toolkit. For details, see http://software.llnl.gov/LBANN or
// https://github.com/LLNL/LBANN.
//
// Licensed under the Apache License, Version 2.0 (the "Licensee"); you
// may not use this file except in compliance with the License.  You may
// obtain a copy of the License at:
//
// http://www.apache.org/licenses/LICENSE-2.0
//
// Unless required by applicable law or agreed to in writing, software
// distributed under the License is distributed on an "AS IS" BASIS,
// WITHOUT WARRANTIES OR CONDITIONS OF ANY KIND, either express or
// implied. See the License for the specific language governing
// permissions and limitations under the license.
////////////////////////////////////////////////////////////////////////////////

#include "lbann/optimizers/rmsprop.hpp"
#include "lbann/utils/exception.hpp"

namespace lbann {

rmsprop::rmsprop(lbann_comm *comm,
                 DataType learning_rate,
                 DataType decay_rate,
                 DataType eps)
  : optimizer(comm, learning_rate),
    m_decay_rate(decay_rate),
    m_eps(eps),
    m_cache(nullptr) {}

rmsprop::rmsprop(const rmsprop& other) :
  optimizer(other),
  m_decay_rate(other.m_decay_rate),
  m_eps(other.m_eps),
  m_cache(other.m_cache) {
  if (m_cache != nullptr) { m_cache = m_cache->Copy(); }
}

rmsprop& rmsprop::operator=(const rmsprop& other) {
  optimizer::operator=(other);
  m_decay_rate = other.m_decay_rate;
  m_eps = other.m_eps;

  // Copy cache matrix
  if (m_cache != nullptr && other.m_cache != nullptr
      && m_cache->DistData() == other.m_cache->DistData()) {
    El::Copy(*other.m_cache, *m_cache);
  }
  else {
    if (m_cache != nullptr) { delete m_cache; }
    m_cache = other.m_cache;
    if (m_cache != nullptr) { m_cache = m_cache->Copy(); }
  }

  return *this;
}

rmsprop::~rmsprop() {
  if (m_cache != nullptr) { delete m_cache; }
}

std::string rmsprop::get_description() const {
  std::stringstream ss;
  ss << optimizer::get_description() << ", "
     << "decay_rate=" << m_decay_rate << ", "
     << "eps=" << m_eps;
  return ss.str();
}

void rmsprop::setup(weights& w) {
  optimizer::setup(w);
  m_cache = m_gradient->Construct(m_gradient->Grid(),
                                  m_gradient->Root());
  El::Zeros(*m_cache, m_gradient->Height(), m_gradient->Width());
}

void rmsprop::step_compute(AbsDistMat& values, const AbsDistMat& gradient) {

  // Get local matrix data
  const int local_height = values.LocalHeight();
  const int local_width = values.LocalWidth();
  DataType* __restrict__ values_buffer = values.Buffer();
  const int values_ldim = values.LDim();
  const DataType* __restrict__ gradient_buffer = gradient.LockedBuffer();
  const int gradient_ldim = gradient.LDim();
  DataType* __restrict__ cache_buffer = m_cache->Buffer();
  const int cache_ldim = m_cache->LDim();

  // Check if matrix data is contiguous
  if (values_ldim != local_height
      || gradient_ldim != local_height
      || cache_ldim != local_height) {
    // Update with non-contiguous data
    #pragma omp parallel for collapse(2)
    for (int j=0; j<local_width; ++j) {
      for (int i=0; i<local_height; ++i) {
        DataType& x = values_buffer[i+j*values_ldim];
        const DataType g = gradient_buffer[i+j*gradient_ldim];
        DataType& c = cache_buffer[i+j*cache_ldim];
        c = m_decay_rate * c + (DataType(1) - m_decay_rate) * g * g;
        x -= m_learning_rate * g / (std::sqrt(c) + m_eps);
      }
    }
  } else {
    // Update with contiguous data
    #pragma omp parallel for
    for (int i=0; i<local_height*local_width; ++i) {
      DataType& x = values_buffer[i];
      const DataType g = gradient_buffer[i];
      DataType& c = cache_buffer[i];
      c = m_decay_rate * c + (DataType(1) - m_decay_rate) * g * g;
      x -= m_learning_rate * g / (std::sqrt(c) + m_eps);
    }
  }
}

bool rmsprop::save_to_checkpoint_shared(persist& p, std::string name_prefix) {
  optimizer::save_to_checkpoint_shared(p, name_prefix);

<<<<<<< HEAD
    char l_name[512];
    sprintf(l_name, "%s_optimizer_cache_%lldx%lld", name_prefix.c_str(), m_cache->Height(), m_cache->Width());
    p.write_distmat(persist_type::train, l_name, (DistMat *)m_cache);

    return true;
  }

  bool rmsprop::load_from_checkpoint_shared(persist& p, std::string name_prefix) {
    optimizer::load_from_checkpoint_shared(p, name_prefix);
    char l_name[512];

    sprintf(l_name, "%s_optimizer_cache_%lldx%lld.bin", name_prefix.c_str(), m_cache->Height(), m_cache->Width());
    p.read_distmat(persist_type::train, l_name, (DistMat *)m_cache);

    return true;
  }
=======
  char l_name[512];
  sprintf(l_name, "%s_optimizer_cache_%lldx%lld", name_prefix.c_str(), m_cache->Height(), m_cache->Width());
  p.write_distmat(persist_type::train, l_name, m_cache);
    
  return true;
}

bool rmsprop::load_from_checkpoint_shared(persist& p, std::string name_prefix) {
  optimizer::load_from_checkpoint_shared(p, name_prefix);
  char l_name[512];

  sprintf(l_name, "%s_optimizer_cache_%lldx%lld.bin", name_prefix.c_str(), m_cache->Height(), m_cache->Width());
  p.read_distmat(persist_type::train, l_name, m_cache);

  return true;
}

 bool rmsprop::save_to_checkpoint_distributed(persist& p, std::string name_prefix) {
   optimizer::save_to_checkpoint_distributed(p, name_prefix);
 
   char l_name[512];
   sprintf(l_name, "%s_optimizer_cache_%lldx%lld", name_prefix.c_str(), m_cache->Height(), m_cache->Width());
   p.write_rank_distmat(persist_type::train, l_name, *m_cache);

   return true;
 }
         
 bool rmsprop::load_from_checkpoint_distributed(persist& p, std::string name_prefix) {
   optimizer::load_from_checkpoint_distributed(p, name_prefix);
   char l_name[512];
 
   sprintf(l_name, "%s_optimizer_cache_%lldx%lld", name_prefix.c_str(), m_cache->Height(), m_cache->Width());
   p.read_rank_distmat(persist_type::train, l_name, *m_cache);
 
   return true;
 }
>>>>>>> 60746a00

}  // namespace lbann<|MERGE_RESOLUTION|>--- conflicted
+++ resolved
@@ -127,28 +127,10 @@
 bool rmsprop::save_to_checkpoint_shared(persist& p, std::string name_prefix) {
   optimizer::save_to_checkpoint_shared(p, name_prefix);
 
-<<<<<<< HEAD
-    char l_name[512];
-    sprintf(l_name, "%s_optimizer_cache_%lldx%lld", name_prefix.c_str(), m_cache->Height(), m_cache->Width());
-    p.write_distmat(persist_type::train, l_name, (DistMat *)m_cache);
-
-    return true;
-  }
-
-  bool rmsprop::load_from_checkpoint_shared(persist& p, std::string name_prefix) {
-    optimizer::load_from_checkpoint_shared(p, name_prefix);
-    char l_name[512];
-
-    sprintf(l_name, "%s_optimizer_cache_%lldx%lld.bin", name_prefix.c_str(), m_cache->Height(), m_cache->Width());
-    p.read_distmat(persist_type::train, l_name, (DistMat *)m_cache);
-
-    return true;
-  }
-=======
   char l_name[512];
   sprintf(l_name, "%s_optimizer_cache_%lldx%lld", name_prefix.c_str(), m_cache->Height(), m_cache->Width());
   p.write_distmat(persist_type::train, l_name, m_cache);
-    
+
   return true;
 }
 
@@ -164,23 +146,22 @@
 
  bool rmsprop::save_to_checkpoint_distributed(persist& p, std::string name_prefix) {
    optimizer::save_to_checkpoint_distributed(p, name_prefix);
- 
+
    char l_name[512];
    sprintf(l_name, "%s_optimizer_cache_%lldx%lld", name_prefix.c_str(), m_cache->Height(), m_cache->Width());
    p.write_rank_distmat(persist_type::train, l_name, *m_cache);
 
    return true;
  }
-         
+
  bool rmsprop::load_from_checkpoint_distributed(persist& p, std::string name_prefix) {
    optimizer::load_from_checkpoint_distributed(p, name_prefix);
    char l_name[512];
- 
+
    sprintf(l_name, "%s_optimizer_cache_%lldx%lld", name_prefix.c_str(), m_cache->Height(), m_cache->Width());
    p.read_rank_distmat(persist_type::train, l_name, *m_cache);
- 
+
    return true;
  }
->>>>>>> 60746a00
 
 }  // namespace lbann