////////////////////////////////////////////////////////////////////////////////
// Copyright (c) 2014-2019, Lawrence Livermore National Security, LLC.
// Produced at the Lawrence Livermore National Laboratory.
// Written by the LBANN Research Team (B. Van Essen, et al.) listed in
// the CONTRIBUTORS file. <lbann-dev@llnl.gov>
//
// LLNL-CODE-697807.
// All rights reserved.
//
// This file is part of LBANN: Livermore Big Artificial Neural Network
// Toolkit. For details, see http://software.llnl.gov/LBANN or
// https://github.com/LLNL/LBANN.
//
// Licensed under the Apache License, Version 2.0 (the "Licensee"); you
// may not use this file except in compliance with the License.  You may
// obtain a copy of the License at:
//
// http://www.apache.org/licenses/LICENSE-2.0
//
// Unless required by applicable law or agreed to in writing, software
// distributed under the License is distributed on an "AS IS" BASIS,
// WITHOUT WARRANTIES OR CONDITIONS OF ANY KIND, either express or
// implied. See the License for the specific language governing
// permissions and limitations under the license.
//
// lbann_learning_rate .hpp .cpp - Callback hooks for learning rate schedules
////////////////////////////////////////////////////////////////////////////////

#include "lbann/callbacks/callback_learning_rate.hpp"
#include "lbann/proto/proto_common.hpp"

#include "callback_helpers.hpp"

#include <algorithm>
#include <cmath> // std::pow
#include <iostream>
#include <limits>
#include <string>
#include <unordered_set>
#include <utility>
#include <vector>

namespace lbann {
namespace callback {

float learning_rate::m_cur_global_lr = 0.0f;

learning_rate::learning_rate() {}

learning_rate::learning_rate(
  std::vector<std::string> weights_names)
  : m_weights_names(std::move(weights_names)) {}

void learning_rate::setup(model *m) {

  // Add all weights if list of weights is not initialized
  std::vector<weights *> weights_list =
    select_things_by_name(m->get_weights(), m_weights_names);
  if (weights_list.empty()) {
    weights_list = m->get_weights();
  }

  // Remove weights that are not being optimized
  std::unordered_set<weights*>().swap(m_weights);
  for (weights *w : weights_list) {
    optimizer *opt = w->get_optimizer();
    if (opt != nullptr) {
      m_weights.insert(w);
      // Initialize the global learning rate, exactly once.
      if (m_cur_global_lr == 0.0f) {
        m_cur_global_lr = opt->get_learning_rate();
      }
    }
  }

}

void learning_rate::on_epoch_end(model *m) {
  const float new_lr = global_schedule(m);
  const float old_global_lr = m_cur_global_lr;
  m_cur_global_lr = new_lr;
  lbann_comm *comm = m->get_comm();
  if (comm->am_trainer_master() && new_lr != old_global_lr) {
    std::cout << "Model " << comm->get_trainer_rank() << ": "
              << "changing global learning rate to " << new_lr
              << " at epoch " << m->get_epoch() << std::endl;
  }
  for (weights *w : this->get_weights()) {
    optimizer *opt = w->get_optimizer();
    const float old_lr = opt->get_learning_rate();
    if (old_lr != new_lr) {
      opt->set_learning_rate(new_lr);
    }
  }
}

void learning_rate::on_backward_prop_end(model *m) {
  for (weights *w : this->get_weights()) {
    optimizer& opt = *w->get_optimizer();
    const float old_lr = opt.get_learning_rate();
    const float new_lr = optimizer_schedule(m, opt);
    if (old_lr != new_lr) {
      opt.set_learning_rate(new_lr);
    }
  }
}

step_learning_rate::step_learning_rate(
  int step, float amt) :
  learning_rate(), m_step(step), m_amt(amt) {}

step_learning_rate::step_learning_rate(
  int step, float amt, std::vector<std::string> weights_names) :
  learning_rate(std::move(weights_names)),
  m_step(step), m_amt(amt) {}

float step_learning_rate::global_schedule(model *m) {
  if (m->get_epoch() % m_step == 0) {
    return get_current_global_learning_rate() * m_amt;
  } else {
    return get_current_global_learning_rate();
  }
}

adaptive_learning_rate::adaptive_learning_rate(
  int64_t patience, float amt) :
  adaptive_learning_rate(patience, amt,
                                        std::vector<std::string>()) {}

adaptive_learning_rate::adaptive_learning_rate(
  int64_t patience, float amt, std::vector<std::string> weights_list) :
  learning_rate(std::move(weights_list)),
  m_patience(patience), m_amt(amt) {}

float adaptive_learning_rate::global_schedule(model *m) {
  // Determine behavior the first time this is called in an epoch
  if (m_cur_epoch != m->get_epoch()) {
    m_cur_epoch = m->get_epoch();
    const execution_mode mode = m->get_execution_mode();
    const EvalType score = m->get_objective_function()->get_mean_value(mode);
    if (score < m_last_score) {
      // Reset wait counter if score has decreased
      m_last_score = score;
      m_wait = 0;
      m_adjust_learning_rate = false;
    } else if (m_wait >= m_patience) {
      // Adjust learning rate if patience has been exceeded
      m_last_score = score;
      m_wait = 0;
      m_adjust_learning_rate = true;
    } else {
      // Otherwise increment wait counter
      m_wait++;
      m_adjust_learning_rate = false;
    }
  }

  // Adjust learning rate if needed
  if (m_adjust_learning_rate) {
    return get_current_global_learning_rate() * m_amt;
  } else {
    return get_current_global_learning_rate();
  }
}

drop_fixed_learning_rate::drop_fixed_learning_rate(
  std::vector<int64_t> drop_epochs, float amt) :
  drop_fixed_learning_rate(std::move(drop_epochs), amt,
                                          std::vector<std::string>()) {}

drop_fixed_learning_rate::drop_fixed_learning_rate(
  std::vector<int64_t> drop_epochs, float amt, std::vector<std::string> weights_names) :
  learning_rate(std::move(weights_names)),
  m_amt(amt), m_drop_epochs(std::move(drop_epochs)) {
  // Sort in reverse order.
  std::sort(m_drop_epochs.rbegin(), m_drop_epochs.rend());
}

float drop_fixed_learning_rate::global_schedule(model* m) {
  // Delete last drop epoch if we have already passed it
  while (!m_drop_epochs.empty()
         && m->get_epoch() > m_drop_epochs.back()) {
    m_drop_epochs.pop_back();
  }

  // Adjust learning rate if at a drop epoch
  if (!m_drop_epochs.empty() && m->get_epoch() == m_drop_epochs.back()) {
    return get_current_global_learning_rate() * m_amt;
  } else {
    return get_current_global_learning_rate();
  }
}

linear_growth_learning_rate::linear_growth_learning_rate(
  float target, int64_t num_epochs) :
  linear_growth_learning_rate(target, num_epochs, 0,
                                             std::vector<std::string>()) {}

linear_growth_learning_rate::linear_growth_learning_rate(
  float target, int64_t num_epochs, int64_t delay) :
  linear_growth_learning_rate(target, num_epochs, delay,
                                             std::vector<std::string>()) {}

linear_growth_learning_rate::linear_growth_learning_rate(
  float target, int64_t num_epochs, int64_t delay,
  std::vector<std::string> weights_names) :
  learning_rate(std::move(weights_names)),
  m_target(target), m_inc(0),
  m_num_epochs(num_epochs), m_delay(delay) {}

void linear_growth_learning_rate::setup(model *m) {
  learning_rate::setup(m);
  // Compute the learning rate increase.
  if (!this->get_weights().empty()) {
    // Assumes all optimizers have the same initial learning rate.
    m_base_lr = get_current_global_learning_rate();
    m_inc = (m_target - m_base_lr) / m_num_epochs;
  }
}

float linear_growth_learning_rate::global_schedule(model *m) {
  if (m->get_epoch() < m_delay) {
    return get_current_global_learning_rate();
  } else if (m->get_epoch() <= m_num_epochs + m_delay) {
    int num_left = m_num_epochs + m_delay - m->get_epoch();
    return m_base_lr + m_inc*(m_num_epochs - num_left);
  } else {
    return get_current_global_learning_rate();
  }
}

/**
 * This constructor takes the policy specific parameters, the exponent (p)
 * and the maximum number of iterations (max_iter).
 * In case that max_iter is set to 0, it is calculated from the number of
 * epochs (n_epochs). n_epochs is not used otherwise.
 */
poly_learning_rate::poly_learning_rate(
  double p, uint64_t n_epochs, uint64_t max_iter)
  : learning_rate(std::vector<std::string>()),
    m_p(p), m_num_epochs(n_epochs), m_max_iter(max_iter),
    m_end_lr(0.0f),
    m_lr(1.0f), m_last_epoch_lr(1.0f) {}

poly_learning_rate::poly_learning_rate(
  double p, uint64_t n_epochs, uint64_t max_iter, double end_lr,  std::vector<std::string> weights_names)
  : learning_rate(std::move(weights_names)),
    m_p(p), m_num_epochs(n_epochs), m_max_iter(max_iter),
    m_end_lr(end_lr),
    m_lr(1.0f), m_last_epoch_lr(1.0f) {}

/**
 * Check if the maximum number of iterations is set. If not, compute it by the
 * number of epochs and the number of iterations per epoch.
 */
void poly_learning_rate::setup(model *m) {
  learning_rate::setup(m);
  if (m_max_iter == 0ull) {
    m_max_iter = m_num_epochs * m->get_num_iterations_per_epoch(execution_mode::training);
  }
}

/**
 * Keep the record of the learning rate at the end of the current epoch.
 */
float poly_learning_rate::global_schedule(model *m) {
  const float scale = m_lr / m_last_epoch_lr;
  m_last_epoch_lr = m_lr;
  return (get_current_global_learning_rate() - m_end_lr) * scale + m_end_lr;
}

/**
 * Compute the learning rate for the next iteration.
 */
float poly_learning_rate::optimizer_schedule(model *m, optimizer &opt) {
  const uint64_t cur_iter = static_cast<uint64_t>(m->get_step(execution_mode::training));
  if (m_max_iter > cur_iter) {
    m_lr = static_cast<float>(std::pow(static_cast<double>(m_max_iter - cur_iter)/m_max_iter, m_p));
  }
  const float scale = m_lr / m_last_epoch_lr;
  return (get_current_global_learning_rate() - m_end_lr) * scale + m_end_lr;
}

optimizerwise_adaptive_learning_rate::
optimizerwise_adaptive_learning_rate(
  float scale) :
  optimizerwise_adaptive_learning_rate(
    scale,
    std::vector<std::string>()) {}

optimizerwise_adaptive_learning_rate::
optimizerwise_adaptive_learning_rate(
  float scale, std::vector<std::string> weights_names) :
  learning_rate(std::move(weights_names)), m_scale(scale) {}

float optimizerwise_adaptive_learning_rate::optimizer_schedule(
  model *m, optimizer &opt) {
  DataType param_norm = El::Nrm2(opt.get_weights().get_values());
  DataType param_grad_norm = El::Nrm2(opt.get_gradient());
  if (param_norm > DataType(0) && param_grad_norm > DataType(0)) {
    // TODO: Should incorporate weight decay, etc. here.
    return get_current_global_learning_rate() * m_scale * param_norm / param_grad_norm;
  } else {
    return opt.get_learning_rate();
  }
}

<<<<<<< HEAD
// FIXME TRB
std::unique_ptr<callback_base>
build_step_learning_rate_callback_from_pbuf(
=======
std::unique_ptr<lbann_callback>
build_callback_step_learning_rate_from_pbuf(
>>>>>>> 3b1d6095
  const google::protobuf::Message& proto_msg, lbann_summary*) {
  const auto& params =
    dynamic_cast<const lbann_data::CallbackStepLearningRate&>(proto_msg);
  return make_unique<step_learning_rate>(
    params.step(),
    params.amt(),
    parse_list<std::string>(params.weights()));
}

<<<<<<< HEAD
// FIXME TRB
std::unique_ptr<callback_base>
build_adaptive_learning_rate_callback_from_pbuf(
=======
std::unique_ptr<lbann_callback>
build_callback_adaptive_learning_rate_from_pbuf(
>>>>>>> 3b1d6095
  const google::protobuf::Message& proto_msg, lbann_summary*) {
  const auto& params =
    dynamic_cast<const lbann_data::CallbackAdaptiveLearningRate&>(proto_msg);
  return make_unique<adaptive_learning_rate>(
    params.patience(),
    params.amt(),
    parse_list<std::string>(params.weights()));
}

<<<<<<< HEAD
// FIXME TRB
std::unique_ptr<callback_base>
build_drop_fixed_learning_rate_callback_from_pbuf(
=======
std::unique_ptr<lbann_callback>
build_callback_drop_fixed_learning_rate_from_pbuf(
>>>>>>> 3b1d6095
  const google::protobuf::Message& proto_msg, lbann_summary*) {
  const auto& params =
    dynamic_cast<const lbann_data::CallbackDropFixedLearningRate&>(proto_msg);
  std::vector<int64_t> drop_epochs;
  for (int i = 0; i < params.drop_epoch_size(); ++i) {
    drop_epochs.push_back(params.drop_epoch(i));
  }
  return make_unique<drop_fixed_learning_rate>(
    std::move(drop_epochs),
    params.amt(),
    parse_list<std::string>(params.weights()));
}

<<<<<<< HEAD
// FIXME TRB
std::unique_ptr<callback_base>
build_linear_growth_learning_rate_callback_from_pbuf(
=======
std::unique_ptr<lbann_callback>
build_callback_linear_growth_learning_rate_from_pbuf(
>>>>>>> 3b1d6095
  const google::protobuf::Message& proto_msg,lbann_summary*) {
  using MsgType = lbann_data::CallbackLinearGrowthLearningRate;
  using CallbackType = linear_growth_learning_rate;
  const auto& params =
    dynamic_cast<const MsgType&>(proto_msg);
  return make_unique<CallbackType>(params.target(),
                                   params.num_epochs(),
                                   params.delay(),
                                   parse_list<std::string>(params.weights()));
}

<<<<<<< HEAD
// FIXME TRB
std::unique_ptr<callback_base>
build_optimizerwise_adaptive_learning_rate_callback_from_pbuf(
=======
std::unique_ptr<lbann_callback>
build_callback_optimizerwise_adaptive_learning_rate_from_pbuf(
>>>>>>> 3b1d6095
  const google::protobuf::Message& proto_msg,lbann_summary*) {
  using MsgType = lbann_data::CallbackOptimizerwiseAdaptiveLearningRate;
  using CallbackType = optimizerwise_adaptive_learning_rate;
  const auto& params = dynamic_cast<const MsgType&>(proto_msg);
  return make_unique<CallbackType>(params.scale(),
                                   parse_list<std::string>(params.weights()));
}

<<<<<<< HEAD
// FIXME TRB
std::unique_ptr<callback_base>
build_poly_learning_rate_callback_from_pbuf(
=======
std::unique_ptr<lbann_callback>
build_callback_poly_learning_rate_from_pbuf(
>>>>>>> 3b1d6095
  const google::protobuf::Message& proto_msg, lbann_summary*) {
  const auto& params =
    dynamic_cast<const lbann_data::CallbackPolyLearningRate&>(proto_msg);
  return make_unique<poly_learning_rate>(
    params.power(),
    params.num_epochs(),
    params.max_iter(),
    params.end_lr(),
    parse_list<std::string>(params.weights()));
}

} // namespace callback
} // namespace lbann<|MERGE_RESOLUTION|>--- conflicted
+++ resolved
@@ -305,14 +305,8 @@
   }
 }
 
-<<<<<<< HEAD
-// FIXME TRB
 std::unique_ptr<callback_base>
 build_step_learning_rate_callback_from_pbuf(
-=======
-std::unique_ptr<lbann_callback>
-build_callback_step_learning_rate_from_pbuf(
->>>>>>> 3b1d6095
   const google::protobuf::Message& proto_msg, lbann_summary*) {
   const auto& params =
     dynamic_cast<const lbann_data::CallbackStepLearningRate&>(proto_msg);
@@ -322,14 +316,8 @@
     parse_list<std::string>(params.weights()));
 }
 
-<<<<<<< HEAD
-// FIXME TRB
 std::unique_ptr<callback_base>
 build_adaptive_learning_rate_callback_from_pbuf(
-=======
-std::unique_ptr<lbann_callback>
-build_callback_adaptive_learning_rate_from_pbuf(
->>>>>>> 3b1d6095
   const google::protobuf::Message& proto_msg, lbann_summary*) {
   const auto& params =
     dynamic_cast<const lbann_data::CallbackAdaptiveLearningRate&>(proto_msg);
@@ -339,14 +327,8 @@
     parse_list<std::string>(params.weights()));
 }
 
-<<<<<<< HEAD
-// FIXME TRB
 std::unique_ptr<callback_base>
 build_drop_fixed_learning_rate_callback_from_pbuf(
-=======
-std::unique_ptr<lbann_callback>
-build_callback_drop_fixed_learning_rate_from_pbuf(
->>>>>>> 3b1d6095
   const google::protobuf::Message& proto_msg, lbann_summary*) {
   const auto& params =
     dynamic_cast<const lbann_data::CallbackDropFixedLearningRate&>(proto_msg);
@@ -360,14 +342,8 @@
     parse_list<std::string>(params.weights()));
 }
 
-<<<<<<< HEAD
-// FIXME TRB
 std::unique_ptr<callback_base>
 build_linear_growth_learning_rate_callback_from_pbuf(
-=======
-std::unique_ptr<lbann_callback>
-build_callback_linear_growth_learning_rate_from_pbuf(
->>>>>>> 3b1d6095
   const google::protobuf::Message& proto_msg,lbann_summary*) {
   using MsgType = lbann_data::CallbackLinearGrowthLearningRate;
   using CallbackType = linear_growth_learning_rate;
@@ -379,14 +355,8 @@
                                    parse_list<std::string>(params.weights()));
 }
 
-<<<<<<< HEAD
-// FIXME TRB
 std::unique_ptr<callback_base>
 build_optimizerwise_adaptive_learning_rate_callback_from_pbuf(
-=======
-std::unique_ptr<lbann_callback>
-build_callback_optimizerwise_adaptive_learning_rate_from_pbuf(
->>>>>>> 3b1d6095
   const google::protobuf::Message& proto_msg,lbann_summary*) {
   using MsgType = lbann_data::CallbackOptimizerwiseAdaptiveLearningRate;
   using CallbackType = optimizerwise_adaptive_learning_rate;
@@ -395,14 +365,8 @@
                                    parse_list<std::string>(params.weights()));
 }
 
-<<<<<<< HEAD
-// FIXME TRB
 std::unique_ptr<callback_base>
 build_poly_learning_rate_callback_from_pbuf(
-=======
-std::unique_ptr<lbann_callback>
-build_callback_poly_learning_rate_from_pbuf(
->>>>>>> 3b1d6095
   const google::protobuf::Message& proto_msg, lbann_summary*) {
   const auto& params =
     dynamic_cast<const lbann_data::CallbackPolyLearningRate&>(proto_msg);
