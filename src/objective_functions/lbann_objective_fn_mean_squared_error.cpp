--- conflicted
+++ resolved
@@ -69,18 +69,10 @@
 }
 
 /// Compute derivative of mean squared error objective function
-<<<<<<< HEAD
 void mean_squared_error::compute_obj_fn_derivative(
   Layer* prev_layer, ElMat& predictions_v, ElMat& groundtruth_v,
   ElMat& error_signal_v) {
   const Int num_neurons = predictions_v.Height();
-=======
-void mean_squared_error::compute_obj_fn_derivative(layer_type prev_layer_type,
-                                                   ElMat& predictions_v,
-                                                   ElMat& groundtruth_v,
-                                                   ElMat& error_signal_v) {
-  const int num_neurons = predictions_v.Height();
->>>>>>> 4697c7f8
   Copy(predictions_v, error_signal_v);
   Axpy(DataType(-1), groundtruth_v, error_signal_v);
   Scale(DataType(2)/num_neurons, error_signal_v);
