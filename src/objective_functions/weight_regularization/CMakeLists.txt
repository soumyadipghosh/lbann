<<<<<<< HEAD
# Add the source files for this directory
set_full_path(THIS_DIR_SOURCES
  l2_weight_regularization.cpp
  )

# Propagate the files up the tree
set(SOURCES "${SOURCES}" "${THIS_DIR_SOURCES}" PARENT_SCOPE)
=======
add_sources(
  l1.cpp
  l2.cpp
  group_lasso.cpp
)
>>>>>>> 1e0932de
<|MERGE_RESOLUTION|>--- conflicted
+++ resolved
@@ -1,15 +1,9 @@
-<<<<<<< HEAD
 # Add the source files for this directory
 set_full_path(THIS_DIR_SOURCES
-  l2_weight_regularization.cpp
+  group_lasso.cpp
+  l1.cpp
+  l2.cpp
   )
 
 # Propagate the files up the tree
-set(SOURCES "${SOURCES}" "${THIS_DIR_SOURCES}" PARENT_SCOPE)
-=======
-add_sources(
-  l1.cpp
-  l2.cpp
-  group_lasso.cpp
-)
->>>>>>> 1e0932de
+set(SOURCES "${SOURCES}" "${THIS_DIR_SOURCES}" PARENT_SCOPE)