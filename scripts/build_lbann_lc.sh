--- conflicted
+++ resolved
@@ -10,18 +10,11 @@
 ################################################################
 
 COMPILER=gnu
-<<<<<<< HEAD
-if [ "${CLUSTER}" == "pascal" ]; then
+if [ "${CLUSTER}" == "surface" -o "${CLUSTER}" == "pascal" ]; then
 	# The latest GCC version on Pascal is 7, which is not supported by nvcc.
 	# Version 6.1.0 does not work with CUDA 9.1, either.
 	COMPILER=gnu
 	module load gcc/6.1.0
-=======
-if [ "${CLUSTER}" == "surface" -o "${CLUSTER}" == "pascal" ]; then
-    # NVCC in CUDA 9.1 does not support GCC versions later than 6
-    COMPILER=gnu
-    module load gcc/4.9.3
->>>>>>> d9923f88
 fi
 if [ "${ARCH}" == "x86_64" ]; then
     MPI=mvapich2
