--- conflicted
+++ resolved
@@ -509,17 +509,11 @@
 fi
 
 # Use CUDA-aware MVAPICH2 on Surface and Pascal
-<<<<<<< HEAD
-if [ "${CLUSTER}" == "surface" ]; then
-  MPI_HOME=/usr/workspace/wsb/brain/utils/toss3/mvapich2-2.3rc2-gcc-4.9.3-cuda-9.1-install/
-  export MV2_USE_CUDA=1
-=======
 if [ "${WITH_CUDA_2}" == "ON" ]; then
   if [ "${CLUSTER}" == "pascal" -o "${CLUSTER}" == "surface" ]; then
     MPI_HOME=/usr/workspace/wsb/brain/utils/toss3/mvapich2-2.3rc2-gcc-4.9.3-cuda-9.1-install/
     export MV2_USE_CUDA=1
-  fi  
->>>>>>> ca5b7c90
+  fi
 fi
 
 if [ "${CLUSTER}" == "pascal" ]; then
