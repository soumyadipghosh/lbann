from lbann.contrib.lc.systems import *
from lbann.contrib.lc.paths import lbann_exe
import lbann.launcher

def run(model, data_reader, optimizer,
        lbann_exe=lbann_exe(),
        lbann_args='',
        experiment_dir=None,
        nodes=1,
        procs_per_node=procs_per_node(),
        time_limit=60,
        scheduler=scheduler(),
        job_name='lbann',
        system=system(),
        partition=partition(),
        account=account(),
        reservation=None,
        launcher_args='',
        environment={},
        setup_only=False):
    """Run LBANN experiment with LC-specific optimizations.

    This is a convenience wrapper around the `lbann.launcher.run`
    function, with defaults and optimizations for LC systems.

    """

    # Setup GPU bindings
    # Note: Hydrogen processes take ownership of the GPU indices that
    # matches their node communicator ranks. mpibind assigns each rank
    # a unique GPU with index 0, so it should be disabled. Processes
    # may touch the wrong GPUs in the process of figuring out GPU
    # ownership, so an exclusive GPU compute mode causes problems.
    if scheduler == 'slurm' and has_gpu(system):
        launcher_args += ' --mpibind=off --nvidia_compute_mode=default'

    # Deal with Pascal's strange hardware topology
    # Note: Both GPUs on a Pascal node are on the same socket, so we
    # only use cores on that socket.
    if system == 'pascal' and procs_per_node == 2:
        if scheduler == 'slurm':
            launcher_args += ' --cpu_bind=mask_cpu:0x000001ff,0x0003fe00'
        environment['OMP_NUM_THREADS'] = 8
        environment['AL_PROGRESS_RANKS_PER_NUMA_NODE'] = 2

<<<<<<< HEAD
    # Hacked bugfix for MPI_Init in MVAPICH2-2.3
    # Note: MPI_Init hangs when started with more than 35
    # processes. This bug is not present in MVAPICH2-2.2 but is
    # present in MVAPICH2-2.3rc2.
    environment['MV2_USE_RDMA_CM'] = 0

    # Hacked bugfix for MPI_Sendrecv in MVAPICH2-2.3
    # Note: MPI_Sendrecv produces incorrect output under certain
    # circumstances. This bug is not present in MVAPICH2-2.2 or
    # MVAPICH2-2.3.1.
    environment['MV2_USE_LAZY_MEM_UNREGISTER'] = 0
=======
    # Magic default arguments to jsrun/etc.
    # Pack processes using ten cores for each, with 40 cores total, and
    # all four GPUs visible to each process.
    if system in ('sierra', 'lassen'):
        if scheduler == 'lsf':
            launcher_args += ' -d packed -b "packed:10" -r 1 -c 40 -g 4'
        environment['OMP_NUM_THREADS'] = 4
        # Deal with topology mis-identification on Sierra/Lassen.
        environment['AL_PROGRESS_RANKS_PER_NUMA_NODE'] = 2
>>>>>>> 14cbd5ef

    # Run LBANN
    lbann.launcher.run(lbann_exe, model, data_reader, optimizer,
                       lbann_args = lbann_args,
                       experiment_dir = experiment_dir,
                       nodes = nodes,
                       procs_per_node = procs_per_node,
                       time_limit = time_limit,
                       scheduler = scheduler,
                       job_name = job_name,
                       system = system,
                       partition = partition,
                       account = account,
                       launcher_args = launcher_args,
                       environment = environment,
                       setup_only = setup_only)<|MERGE_RESOLUTION|>--- conflicted
+++ resolved
@@ -43,7 +43,6 @@
         environment['OMP_NUM_THREADS'] = 8
         environment['AL_PROGRESS_RANKS_PER_NUMA_NODE'] = 2
 
-<<<<<<< HEAD
     # Hacked bugfix for MPI_Init in MVAPICH2-2.3
     # Note: MPI_Init hangs when started with more than 35
     # processes. This bug is not present in MVAPICH2-2.2 but is
@@ -55,9 +54,9 @@
     # circumstances. This bug is not present in MVAPICH2-2.2 or
     # MVAPICH2-2.3.1.
     environment['MV2_USE_LAZY_MEM_UNREGISTER'] = 0
-=======
+
     # Magic default arguments to jsrun/etc.
-    # Pack processes using ten cores for each, with 40 cores total, and
+    # Note: Pack processes using ten cores for each, with 40 cores total, and
     # all four GPUs visible to each process.
     if system in ('sierra', 'lassen'):
         if scheduler == 'lsf':
@@ -65,7 +64,6 @@
         environment['OMP_NUM_THREADS'] = 4
         # Deal with topology mis-identification on Sierra/Lassen.
         environment['AL_PROGRESS_RANKS_PER_NUMA_NODE'] = 2
->>>>>>> 14cbd5ef
 
     # Run LBANN
     lbann.launcher.run(lbann_exe, model, data_reader, optimizer,
