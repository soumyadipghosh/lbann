--- conflicted
+++ resolved
@@ -145,13 +145,11 @@
     ++m_n;
   }
 
-<<<<<<< HEAD
   void set_super_node_mode() {
     m_super_node = true;
   }
-=======
+
   bool has_conduit_node(int data_id) const;
->>>>>>> 4fcc271c
 
 protected :
 
