--- conflicted
+++ resolved
@@ -78,15 +78,13 @@
 
 protected :
 
-<<<<<<< HEAD
   bool m_preload;
-=======
+
   /// The size of the mini-batch that was used to calculate ownership
   /// of samples when building the owner map.  This size has to be
   /// used consistently when computing the indices that will be sent
   /// and received.
   int m_owner_map_mb_size;
->>>>>>> c519837d
 
   bool m_super_node;
 
