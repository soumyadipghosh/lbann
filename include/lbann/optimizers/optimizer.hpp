////////////////////////////////////////////////////////////////////////////////
// Copyright (c) 2014-2016, Lawrence Livermore National Security, LLC.
// Produced at the Lawrence Livermore National Laboratory.
// Written by the LBANN Research Team (B. Van Essen, et al.) listed in
// the CONTRIBUTORS file. <lbann-dev@llnl.gov>
//
// LLNL-CODE-697807.
// All rights reserved.
//
// This file is part of LBANN: Livermore Big Artificial Neural Network
// Toolkit. For details, see http://software.llnl.gov/LBANN or
// https://github.com/LLNL/LBANN.
//
// Licensed under the Apache License, Version 2.0 (the "Licensee"); you
// may not use this file except in compliance with the License.  You may
// obtain a copy of the License at:
//
// http://www.apache.org/licenses/LICENSE-2.0
//
// Unless required by applicable law or agreed to in writing, software
// distributed under the License is distributed on an "AS IS" BASIS,
// WITHOUT WARRANTIES OR CONDITIONS OF ANY KIND, either express or
// implied. See the License for the specific language governing
// permissions and limitations under the license.
////////////////////////////////////////////////////////////////////////////////

#ifndef LBANN_OPTIMIZER_HPP
#define LBANN_OPTIMIZER_HPP

#include "lbann/utils/compiler_control.hpp"
#include "lbann/base.hpp"
#include "lbann/comm.hpp"
#include "lbann/utils/exception.hpp"
#include "lbann/utils/cudnn_wrapper.hpp"
#include "lbann/weights/weights.hpp"
#include <string>

namespace lbann {

/** Abstract optimizer. */
class optimizer {
 public:

  optimizer(lbann_comm* comm, DataType learning_rate = DataType(0));
  optimizer(const optimizer& other);
  optimizer& operator=(const optimizer& other);
  virtual ~optimizer();
  virtual optimizer* copy() const = 0;

  /** Get the optimizer name. */
  virtual std::string get_type() const = 0;
  /** Get a human-readable description of the optimizer. */
  virtual std::string get_description() const;

  /** Whether the optimizer has been set up. */
  inline bool is_initialized() const { return m_weights != nullptr; }

  /** Get weights being optimized. */
  weights& get_weights();
  /** Set weights being optimized. */
  void set_weights(weights& w) { m_weights = &w; }
  /** Get learning rate. */
  DataType get_learning_rate() const { return m_learning_rate; }
  /** Set learning rate. */
  void set_learning_rate(DataType learning_rate) {
    m_learning_rate = learning_rate;
  };

  /** Get gradient matrix. */
  const AbsDistMat& get_gradient();
#ifdef LBANN_HAS_CUDNN
  /** Get gradient matrix on GPU. */
  const cudnn::matrix& get_gradient_gpu();
#endif // LBANN_HAS_CUDNN

  /** Clear gradient matrix. */
  void clear_gradient();
  /** Add to the gradient matrix.
   *  If the optimizer has a cuDNN manager, the data is copied to GPUs
   *  and added to the GPU gradient matrix.
   */
  void add_to_gradient(const AbsDistMat& gradient,
                       DataType scale = DataType(1));
#ifdef LBANN_HAS_CUDNN
  /** Add to the GPU gradient matrix. */
  void add_to_gradient(const cudnn::matrix& gradient,
                       DataType scale = DataType(1));
#endif // LBANN_HAS_CUDNN

  /** Add to the gradient staging matrix.
   *  When the gradient is needed, an allreduce is applied over the
   *  redundant communicator of the staging matrix and the result is
   *  added to the gradient. If the optimizer has a cuDNN manager, the
   *  data is copied to GPUs and added to the GPU staging matrix.
   */
  void add_to_gradient_staging(const AbsDistMat& gradient,
                               DataType scale = DataType(1));
#ifdef LBANN_HAS_CUDNN
  /** Add to the GPU gradient staging matrix.
   *  When the gradient is needed, an allreduce is applied over all
   *  the GPUs in the redundant communicator of the staging matrix and
   *  the result is added to the gradient.
   */
  void add_to_gradient_staging(const cudnn::matrix& gradient,
                               DataType scale = DataType(1));
#endif // LBANN_HAS_CUDNN
  /** Start allreduce on the gradient staging matrix.
   *  This may call a non-blocking allreduce.
   */
  void start_gradient_staging_allreduce();

  /** Setup optimizer. */
  virtual void setup(weights& w);

  /** Apply an optimization step. */
  void step();
  /** Perform the computation in an optimization step.
   *  It can be assumed that values and gradient are the same size and
   *  have the same matrix distribution.
   */
  virtual void step_compute(AbsDistMat& values,
                            const AbsDistMat& gradient) = 0;
#ifdef LBANN_HAS_CUDNN
  /** Perform the computation in an optimization step on GPU.
   *  The default implementation is to transfer data to CPU and call
   *  step_compute.
   */
  virtual void step_compute_gpu(cudnn::matrix& values,
                                const cudnn::matrix& gradient_d);
#endif // LBANN_HAS_CUDNN

  /** Get the time spent in step(). */
  double get_step_time() const { return m_step_time; }
  /** Reset stats counters. */
  virtual void reset_counters() {
    m_step_time = 0.0;
  }

 protected:

  /** LBANN communicator. */
  lbann_comm *m_comm;

  /** cuDNN manager. */
  cudnn::cudnn_manager* m_cudnn;

  /** Weights being optimized. */
  weights* m_weights;

  /** Learning rate. */
  DataType m_learning_rate;

  /** Gradient matrix. */
  AbsDistMat* m_gradient;
#ifdef LBANN_HAS_CUDNN
  /** GPU gradient matrix. */
  cudnn::matrix m_gradient_d;
#endif // LBANN_HAS_CUDNN

 private:

  /** Gradient staging matrix.
   *  When the gradient is needed, an allreduce is applied over the
   *  redundant communicator of the staging matrix and the result is
   *  added to the gradient matrix.
   */
  AbsDistMat* m_gradient_staging;
#ifdef LBANN_HAS_CUDNN
  /** GPU memory for gradient staging matrix.
   *  When the gradient is needed, an allreduce is applied over the
   *  GPUs and over the redundant communicator of the staging matrix
   *  and the result is added to the gradient matrix.
   */
  cudnn::matrix m_gradient_staging_d;
#endif // LBANN_HAS_CUDNN

  /** Whether the gradient staging matrix requires an allreduce. */
  bool m_gradient_allreduce_needed;
  /** Whether an allreduce on the gradient staging matrix has started. */
  bool m_gradient_allreduce_started;
  /** Whether an allreduce on the gradient staging matrix has been finished. */
  bool m_gradient_allreduce_finished;

  /** Running count of the time spent in step(). */
  double m_step_time = 0.0;

#ifdef LBANN_NBALLREDUCE_GRADIENT
  /** The request for non-blocking allreduces. */
<<<<<<< HEAD
  El::mpi::Request<DataType> m_gradient_allreduce_req;
=======
  allreduces::MPIBackend::req_type m_allreduce_req;
  /** Whether a non-blocking allreduce was started. */
  bool m_allreduce_started = false;
>>>>>>> 1d80692f
#endif  // LBANN_NBALLREDUCE_GRADIENT

//************************************************************************
// Checkpointing
//************************************************************************
 public:
  virtual bool save_to_checkpoint_shared(persist& p, std::string m_name);
  virtual bool load_from_checkpoint_shared(persist& p, std::string m_name);

};

} // namespace lbann

#endif // LBANN_OPTIMIZER_HPP<|MERGE_RESOLUTION|>--- conflicted
+++ resolved
@@ -186,13 +186,7 @@
 
 #ifdef LBANN_NBALLREDUCE_GRADIENT
   /** The request for non-blocking allreduces. */
-<<<<<<< HEAD
-  El::mpi::Request<DataType> m_gradient_allreduce_req;
-=======
-  allreduces::MPIBackend::req_type m_allreduce_req;
-  /** Whether a non-blocking allreduce was started. */
-  bool m_allreduce_started = false;
->>>>>>> 1d80692f
+  allreduces::MPIBackend::req_type m_gradient_allreduce_req;
 #endif  // LBANN_NBALLREDUCE_GRADIENT
 
 //************************************************************************
