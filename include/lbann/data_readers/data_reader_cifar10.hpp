////////////////////////////////////////////////////////////////////////////////
// Copyright (c) 2014-2016, Lawrence Livermore National Security, LLC.
// Produced at the Lawrence Livermore National Laboratory.
// Written by the LBANN Research Team (B. Van Essen, et al.) listed in
// the CONTRIBUTORS file. <lbann-dev@llnl.gov>
//
// LLNL-CODE-697807.
// All rights reserved.
//
// This file is part of LBANN: Livermore Big Artificial Neural Network
// Toolkit. For details, see http://software.llnl.gov/LBANN or
// https://github.com/LLNL/LBANN.
//
// Licensed under the Apache License, Version 2.0 (the "Licensee"); you
// may not use this file except in compliance with the License.  You may
// obtain a copy of the License at:
//
// http://www.apache.org/licenses/LICENSE-2.0
//
// Unless required by applicable law or agreed to in writing, software
// distributed under the License is distributed on an "AS IS" BASIS,
// WITHOUT WARRANTIES OR CONDITIONS OF ANY KIND, either express or
// implied. See the License for the specific language governing
// permissions and limitations under the license.
//
// lbann_data_reader_cifar10 .hpp .cpp - generic_data_reader class for CIFAR10 dataset
////////////////////////////////////////////////////////////////////////////////

#ifndef LBANN_DATA_READER_CIFAR10_HPP
#define LBANN_DATA_READER_CIFAR10_HPP

#include "data_reader.hpp"

namespace lbann {

class cifar10_reader : public generic_data_reader {
 public:
  /// constructor
  cifar10_reader(int batchSize, bool shuffle = true);
  cifar10_reader(const cifar10_reader&) = default;
  cifar10_reader& operator=(const cifar10_reader&) = default;

  /// destructor
  ~cifar10_reader();

<<<<<<< HEAD
  bool fetch_datum(Mat& X, int data_id, int mb_idx, int tid);
  bool fetch_label(Mat& Y, int data_id, int mb_idx, int tid);

=======
  cifar10_reader* copy() const { return new cifar10_reader(*this); }

  int fetch_data(Mat& X);
  int fetch_label(Mat& Y);
>>>>>>> 472bde75
  void load();

  /// returns image width (which should be 32)
  int get_image_width() const {
    return m_image_width;
  }

  /// returns image height (which should be 32)
  int get_image_height() const {
    return m_image_height;
  }

  int get_num_labels() const {
    return 10;
  }

  /// returns image depth (which should be 3)
  int get_image_num_channels() const {
    return m_image_num_channels;
  }

  /// returns the number of pixels in the image (should be 3072)
  int get_linearized_data_size() const {
    return m_image_width * m_image_height * m_image_num_channels;
  }

  /// returns
  int get_linearized_label_size() const {
    return 10;
  }
  
  const std::vector<int> get_data_dims() const {
    return {m_image_num_channels, m_image_height, m_image_width};
  }
  
  void save_image(Mat& pixels, const std::string filename, bool do_scale = true) {
    internal_save_image(pixels, filename, m_image_height, m_image_width,
                        m_image_num_channels, do_scale);
  }

 private:
  std::vector<std::vector<unsigned char> > m_data;
  int m_image_width;
  int m_image_height;
  int m_image_num_channels;
};

}  // namespace lbann

#endif  // LBANN_DATA_READER_CIFAR10_HPP<|MERGE_RESOLUTION|>--- conflicted
+++ resolved
@@ -43,16 +43,10 @@
   /// destructor
   ~cifar10_reader();
 
-<<<<<<< HEAD
+  cifar10_reader* copy() const { return new cifar10_reader(*this); }
+
   bool fetch_datum(Mat& X, int data_id, int mb_idx, int tid);
   bool fetch_label(Mat& Y, int data_id, int mb_idx, int tid);
-
-=======
-  cifar10_reader* copy() const { return new cifar10_reader(*this); }
-
-  int fetch_data(Mat& X);
-  int fetch_label(Mat& Y);
->>>>>>> 472bde75
   void load();
 
   /// returns image width (which should be 32)
