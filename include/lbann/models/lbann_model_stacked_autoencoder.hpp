--- conflicted
+++ resolved
@@ -76,13 +76,10 @@
 
     /// Reconstruction uses unsupervised target layer
     void reconstruction();
+    bool reconstruction_mini_batch();
 
-<<<<<<< HEAD
     /// Returns the model's name
     const std::string & name() { return m_name; }
-=======
-    bool reconstruction_mini_batch();
->>>>>>> bd0595a4
 
     //vector<Layer>& get_layers() const {return m_layers;}
 
