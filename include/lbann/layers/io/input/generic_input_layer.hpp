--- conflicted
+++ resolved
@@ -44,17 +44,11 @@
   generic_input_layer(lbann_comm *comm,
               int num_parallel_readers,
               std::map<execution_mode, generic_data_reader *> data_readers,
-<<<<<<< HEAD
-              bool data_set_spans_models = true, bool for_regression = false)
-    : io_layer(comm, data_set_spans_models, for_regression),
-      m_io_buffers(),
-      m_active_buffer(0),
-=======
               bool data_set_spans_models = true,
               data_reader_target_mode dr_mode = data_reader_target_mode::CLASSIFICATION)
     : io_layer(comm, data_set_spans_models, dr_mode),
-      io_buffer(nullptr),
->>>>>>> 8913f5db
+      m_io_buffers(),
+      m_active_buffer(0),
       m_training_dataset(),
       m_testing_dataset(),
       m_validation_dataset(),
