--- conflicted
+++ resolved
@@ -96,13 +96,9 @@
 
   void bp_compute() {
     // Compute error signal
-<<<<<<< HEAD
     // TODO: Replace with previous layer pointer.
     Layer* prev_layer = this->m_neural_network_model->get_layers()[this->m_index - 1];
     this->m_neural_network_model->m_obj_fn->compute_obj_fn_derivative(prev_layer, *this->m_prev_activations_v, original_layer_act_v,*this->m_error_signal_v);
-=======
-    this->m_neural_network_model->m_obj_fn->compute_obj_fn_derivative(this->m_prev_layer->get_type(), *this->m_prev_activations_v, original_layer_act_v,*this->m_error_signal_v);
->>>>>>> 4697c7f8
 
     //m_prev_error_signal_v is the error computed by objective function
     //is really not previous, but computed in this layer
