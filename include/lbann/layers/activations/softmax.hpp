--- conflicted
+++ resolved
@@ -32,12 +32,6 @@
 #include "lbann/io/file_io.hpp"
 #include "lbann/utils/random.hpp"
 #include "lbann/models/model.hpp"
-<<<<<<< HEAD
-=======
-#if defined(LBANN_HAS_CUDA) && defined(LBANN_SOFTMAX_CUDA)
-#include "lbann/layers/activations/softmax_cuda.hpp"
-#endif
->>>>>>> 5869cf6e
 #include <unistd.h>
 #include <string>
 #include <typeinfo>
@@ -50,7 +44,7 @@
 
 namespace lbann {
 
-#if LBANN_HAS_CUDNN
+#ifdef LBANN_HAS_CUDNN
 namespace softmax_cuda {
 /** Apply minimum cutoff to activation entries.
  *  A minimum output value helps avoid denormalized floats.
@@ -83,13 +77,6 @@
    */
   DataType m_min_output;
 
-<<<<<<< HEAD
-=======
-#if defined(LBANN_HAS_CUDA) && defined(LBANN_SOFTMAX_CUDA)
-  cudnnTensorDescriptor_t m_cudnn_desc = nullptr;
-#endif
-
->>>>>>> 5869cf6e
  public:
 
   /** Constructor. */
@@ -99,15 +86,11 @@
       m_workspace(nullptr),
       m_min_output(std::sqrt(std::numeric_limits<DataType>::min())) {
     this->m_cudnn = cudnn;
-<<<<<<< HEAD
-#if LBANN_HAS_CUDNN
-=======
-#if defined(LBANN_HAS_CUDA) && defined(LBANN_SOFTMAX_CUDA)
->>>>>>> 5869cf6e
+  #ifdef LBANN_HAS_CUDNN
     if (this->m_cudnn && T_layout == data_layout::DATA_PARALLEL) {
       this->m_using_gpus = true;
     }
-#endif // LBANN_HAS_CUDNN
+  #endif // LBANN_HAS_CUDNN
   }
 
   softmax_layer(const softmax_layer& other)
@@ -121,16 +104,7 @@
     // Copy GPU objects
     this->m_cudnn = other.m_cudnn;
     this->m_using_gpus = other.m_using_gpus;
-<<<<<<< HEAD
-
-=======
-#if defined(LBANN_HAS_CUDA) && defined(LBANN_SOFTMAX_CUDA)
-    if (this->m_using_gpus) {
-      cudnn::copy_tensor_cudnn_desc(other.m_cudnn_desc,
-                                    m_cudnn_desc);
-    }
-#endif
->>>>>>> 5869cf6e
+
   }
 
   softmax_layer& operator=(const softmax_layer& other) {
@@ -145,32 +119,11 @@
     // Copy GPU objects
     this->m_cudnn = other.m_cudnn;
     this->m_using_gpus = other.m_using_gpus;
-<<<<<<< HEAD
 
   }
 
   ~softmax_layer() override {
     if (m_workspace != nullptr) { delete m_workspace; }
-=======
-#if defined(LBANN_HAS_CUDA) && defined(LBANN_SOFTMAX_CUDA)
-    if (this->m_using_gpus) {
-      cudnn::copy_tensor_cudnn_desc(other.m_cudnn_desc,
-                                    m_cudnn_desc);
-    }
-#endif
-  }
-
-  ~softmax_layer() override {
-    delete m_workspace;
-    delete m_workspace_v;
-
-#if defined(LBANN_HAS_CUDA) && defined(LBANN_SOFTMAX_CUDA)
-    if (m_cudnn_desc) {
-      CHECK_CUDNN(cudnnDestroyTensorDescriptor(m_cudnn_desc));
-    }
-#endif
-
->>>>>>> 5869cf6e
   }
 
   softmax_layer* copy() const override { return new softmax_layer(*this); }
@@ -202,20 +155,10 @@
     }
   }
 
-<<<<<<< HEAD
   void setup_data() override {
     activation_layer::setup_data();
     const int mini_batch_size = this->m_model->get_max_mini_batch_size();
     m_workspace->Resize(1, mini_batch_size);
-=======
-  void setup_gpu() override {
-    activation_layer::setup_gpu();
-#if !(defined(LBANN_HAS_CUDA) && defined(LBANN_SOFTMAX_CUDA))
-    throw lbann_exception("softmax: CUDA not detected");
-#else
-    FORCE_CHECK_CUDNN(cudnnCreateTensorDescriptor(&m_cudnn_desc));
-#endif
->>>>>>> 5869cf6e
   }
 
   void fp_setup_data(int mini_batch_size) override {
@@ -282,7 +225,6 @@
     // Divide activations by column sums
     // Note: Small values are rounded to minimum output value to avoid
     // denormalized floats.
-<<<<<<< HEAD
     #pragma omp parallel for
     for (El::Int col = 0; col < local_width; ++col) {
       const DataType scale = DataType(1) / local_workspace(0, col);
@@ -293,50 +235,6 @@
         y = std::max(y, m_min_output);
       #endif // LBANN_ENABLE_SOFTMAX_CUTOFF
       }
-=======
-    El::IndexDependentMap(activations_local,
-                          (std::function<DataType(El::Int,El::Int,const DataType&)>)
-                          ([this,&workspace_local](El::Int r, El::Int c, const DataType& x)
-                           ->DataType {
-                            const DataType sum = workspace_local(0, c);
-                            const DataType y = x / sum;
-#ifdef LBANN_ENABLE_SOFTMAX_CUTOFF
-                            return y > m_min_output ? y : m_min_output;
-#else
-                            return y;
-#endif
-                          }));
-  }
-
-  void fp_compute_cuda();
-
-  void bp_compute() override {
-    if(this->m_using_gpus) {
-      bp_compute_cuda();
-    } else {
-      bp_compute_cpu();
-    }
-  }
-
-#if 0
-  void bp_compute_cross_entropy_shortcut() {
-    if(this->m_using_gpus) {
-#if defined(LBANN_HAS_CUDA) && defined(LBANN_SOFTMAX_CUDA)
-      Mat& error_signal_local = this->m_error_signal_v->Matrix();
-      int height = error_signal_local.Height();
-      int width = this->m_mini_batch_size_per_gpu;
-      softmax_cuda::bp_compute_cross_entropy_shortcut(*this->m_cudnn,
-                                                      this->m_activations_d,
-                                                      this->m_prev_error_signal_dv,
-                                                      this->m_error_signal_d,
-                                                      height, width,
-                                                      m_min_output);
-#else
-      throw lbann_exception("softmax: CUDA not detected");
-#endif
-    } else {
-      bp_compute_cross_entropy_shortcut_cpu();
->>>>>>> 5869cf6e
     }
 
   }
@@ -378,33 +276,12 @@
 
   }
 
-<<<<<<< HEAD
   void fp_compute_cudnn() {
   #ifndef LBANN_HAS_CUDNN
     throw lbann_exception("softmax_layer: cuDNN not detected");
   #else
     
     // Useful constants
-=======
-/// Matrices should be in MC,MR distributions
-template<> inline void softmax_layer<data_layout::MODEL_PARALLEL>::initialize_distributed_matrices() {
-  activation_layer::initialize_distributed_matrices<data_layout::MODEL_PARALLEL>();
-  m_workspace = new StarMRMat(this->m_comm->get_model_grid());
-  m_workspace_v = new StarMRMat(this->m_comm->get_model_grid());
-}
-
-/// Weight matrices should be in Star,Star and data matrices Star,VC distributions
-template<> inline void softmax_layer<data_layout::DATA_PARALLEL>::initialize_distributed_matrices() {
-  activation_layer::initialize_distributed_matrices<data_layout::DATA_PARALLEL>();
-  m_workspace = new StarVCMat(this->m_comm->get_model_grid());
-  m_workspace_v = new StarVCMat(this->m_comm->get_model_grid());
-}
-
-template<> inline void softmax_layer<data_layout::DATA_PARALLEL>::fp_compute_cuda() {
-#if !(defined(LBANN_HAS_CUDA) && defined(LBANN_SOFTMAX_CUDA))
-    throw lbann_exception("softmax: CUDA not detected");
-#else
->>>>>>> 5869cf6e
     const DataType one = 1;
     const DataType zero = 0;
 
@@ -428,7 +305,6 @@
                                       this->m_activations_cudnn_desc,
                                       activations_d.get_data(i)));
     }
-<<<<<<< HEAD
 
   #ifdef LBANN_ENABLE_SOFTMAX_CUTOFF
     // Round to minimum value to avoid denormalized floats
@@ -448,26 +324,6 @@
   #else
     
     // Useful constants
-=======
-    softmax_cuda::fp_cutoff(*this->m_cudnn, this->m_activations_d,
-                            local_height, this->m_mini_batch_size_per_gpu,
-                            this->m_min_output);
-#endif
-}
-
-template<> inline void softmax_layer<data_layout::MODEL_PARALLEL>::fp_compute_cuda() {
-#if !(defined(LBANN_HAS_CUDA) && defined(LBANN_SOFTMAX_CUDA))
-    throw lbann_exception("softmax: CUDA not detected");
-#else
-    throw lbann_exception("softmax: model-parallel CUDA not implemented");
-#endif
-}
-
-template<> inline void softmax_layer<data_layout::DATA_PARALLEL>::bp_compute_cuda() {
-#if !(defined(LBANN_HAS_CUDA) && defined(LBANN_SOFTMAX_CUDA))
-    throw lbann_exception("softmax: CUDA not detected");
-#else
->>>>>>> 5869cf6e
     const DataType one = 1;
 
     // Matrices
@@ -507,20 +363,7 @@
   #endif // LBANN_HAS_CUDNN
   }
 
-<<<<<<< HEAD
 };
-=======
-#endif
-}
-
-template<> inline void softmax_layer<data_layout::MODEL_PARALLEL>::bp_compute_cuda() {
-#if !(defined(LBANN_HAS_CUDA) && defined(LBANN_SOFTMAX_CUDA))
-    throw lbann_exception("softmax: CUDA not detected");
-#else
-    throw lbann_exception("softmax: model-parallel CUDA not implemented");
-#endif
-}
->>>>>>> 5869cf6e
 
 }  // namespace lbann
 
