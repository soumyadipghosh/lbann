--- conflicted
+++ resolved
@@ -56,11 +56,6 @@
     m_keep_prob(keep_prob) {
     // Setup the data distribution
     initialize_distributed_matrices();
-<<<<<<< HEAD
-    this->m_num_neurons = num_neurons;
-=======
-    this->m_type = layer_type::dropout;
->>>>>>> 4697c7f8
   }
 
   ~dropout() {
