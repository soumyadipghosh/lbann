--- conflicted
+++ resolved
@@ -43,11 +43,7 @@
 public:
 
   mean_squared_error_layer(lbann_comm *comm) : Layer(comm) {
-<<<<<<< HEAD
     this->m_expected_num_parent_layers = 2;
-=======
-    m_expected_num_parent_layers = 2;
->>>>>>> 96f97060
   }
 
   mean_squared_error_layer(const mean_squared_error_layer& other)
@@ -73,7 +69,6 @@
   void setup_dims() override {
     Layer::setup_dims();
     set_output_dims({1});
-<<<<<<< HEAD
 
     // Check that input dimensions are valid
     std::stringstream err;
@@ -93,25 +88,6 @@
       for (size_t i = 0; i < dims1.size(); ++i) {
         err << (i > 0 ? " x " : "") << dims1[i];
       }
-=======
-    if (get_input_size(0) != get_input_size(1)) {
-      const auto& parents = get_parent_layers();
-      const auto& dims0 = get_input_dims(0);
-      const auto& dims1 = get_input_dims(1);
-      std::stringstream err;
-      err << get_type() << " layer \"" << get_name() << "\" "
-          << "expects inputs with identical dimensions, but "
-          << "layer \"" << parents[0]->get_name() << "\" outputs a ";
-      for (size_t i = 0; i < dims0.size(); ++i) {
-        err << (i > 0 ? "x" : "") << dims0[i];
-      }
-      err << " tensor and "
-          << "layer \"" << parents[1]->get_name() << "\" outputs a ";
-      for (size_t i = 0; i < dims1.size(); ++i) {
-        err << (i > 0 ? "x" : "") << dims1[i];
-      }
-      err << " tensor";
->>>>>>> 96f97060
       LBANN_ERROR(err.str());
     }
 
